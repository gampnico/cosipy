import os
from collections import OrderedDict

import numpy as np
from numba import float64, int64, intp, njit, optional, typed, types
from numba.experimental import jitclass
from numba.extending import register_jitable

import constants
from config import use_debris
from cosipy.cpkernel.node import *  # contains node.__all__

__all__ = ["Grid"]
_NODE_TYPE = _init_node_type()  # else _init_grid can't access the correct type


@register_jitable
def _init_grid_type(node_type) -> types.ListType:
    """Initialises typed List used by Grid.grid.

    Args:
        node_type: A registered StructRefProxy type.
    Returns:
        The base List type for Grid objects.
    """

    grid_type = types.ListType(node_type)
    return grid_type


@register_jitable
def _init_grid_jit_types() -> OrderedDict:
    """Initialise numba types for JIT-compiled Grid objects.

    Returns:
        Numba types for Grid objects, including node type.
    """

    spec = OrderedDict()  # Using `spec.update` is slower than adding keys.
    spec["layer_heights"] = float64[:]
    spec["layer_densities"] = float64[:]
    spec["layer_temperatures"] = float64[:]
    spec["layer_liquid_water_content"] = float64[:]
    spec["layer_ice_fraction"] = optional(float64[:])
    spec["number_nodes"] = intp
    spec["new_snow_height"] = float64
    spec["new_snow_timestamp"] = float64
    spec["old_snow_timestamp"] = float64

    grid_type = _init_grid_type(_NODE_TYPE)
    spec["grid"] = grid_type

    return spec


spec = _init_grid_jit_types()


@jitclass(spec)
class Grid:
    """The Grid class controls the numerical mesh.

    The grid attribute consists of a list of nodes that each store
    information on an individual layer. The class provides various
    setter/getter functions to add, read, overwrite, merge, split,
    update or re-mesh the layers.

    Attributes
    ----------
    layer_heights : np.ndarray
        Height of the snowpack layers [:math:`m`].
    layer_densities : np.ndarray
        Snow density of the snowpack layers [:math:`kg~m^{-3}`].
    layer_temperatures : np.ndarray
        Layer temperatures [:math:`K`].
    layer_liquid_water_content : np.ndarray
        Liquid water content of the layers [:math:`m~w.e.`].
    layer_ice_fraction : np.ndarray
        Volumetric ice fraction  of the layers [-]. Default None.
    new_snow_height : float
        Height of the fresh snow layer [:math:`m`]. Default None.
    new_snow_timestamp : float
        Time elapsed since the last snowfall [s]. Default None.
    old_snow_timestamp : float
        Time elapsed between the last and penultimate snowfalls [s].
            Default None.
    grid : typed.List
        Numerical mesh for glacier data.
    number_nodes : int
        Number of layers in the numerical mesh.
    """

    def __init__(
        self,
        layer_heights: float64[:],
        layer_densities: float64[:],
        layer_temperatures: float64[:],
        layer_liquid_water_content: float64[:],
        layer_ice_fraction: optional(float64[:]) = None,
        new_snow_height: float64 = None,
        new_snow_timestamp: float64 = None,
        old_snow_timestamp: float64 = None,
    ):
        # Set class variables
        self.layer_heights = layer_heights
        self.layer_densities = layer_densities
        self.layer_temperatures = layer_temperatures
        self.layer_liquid_water_content = layer_liquid_water_content
        self.layer_ice_fraction = layer_ice_fraction

        # Number of total nodes
        self.number_nodes = len(layer_heights)

        # Track the fresh snow layer (new_snow_height, new_snow_timestamp) as well as the old
        # snow layer age (old_snow_timestamp)
        if (
            (new_snow_height is not None)
            and (new_snow_timestamp is not None)
            and (old_snow_timestamp is not None)
        ):
            self.new_snow_height = new_snow_height  # meter snow accumulation
            self.new_snow_timestamp = (
                new_snow_timestamp  # seconds since snowfall
            )
            self.old_snow_timestamp = (
                old_snow_timestamp  # snow age below fresh snow layer
            )
        else:
            # TO DO: pick better initialization values
            self.new_snow_height = 0.0
            self.new_snow_timestamp = 0.0
            self.old_snow_timestamp = 0.0

        # Initialise the grid
        self.init_grid()

    def init_grid(self):
        """Initialize the grid with the input data."""
        _init_grid(self)

    def add_fresh_snow(
        self, height, density, temperature, liquid_water_content
    ):
        """Add a fresh snow layer (node).

        Adds a fresh snow layer to the beginning of the node list (upper
        layer).

        Parameters
        ----------
        height : float
            Layer height [:math:`m`].
        density : float
            Layer density [:math:`kg~m^{-3}`].
        temperature : float
            Layer temperature [:math:`K`].
        liquid_water_content : float
            Liquid water content of the layer [:math:`m~w.e.`].
        """

        # Add new node
        self.grid.insert(
            0, Node(height, density, temperature, liquid_water_content, None)
        )

        # Increase node counter
        self.number_nodes += 1

        # Set fresh snow properties for albedo calculation (height and
        # timestamp)
        self.set_fresh_snow_props(height)

    def add_fresh_debris(
        self, height, density, temperature, liquid_water_content
    ):
        """Add a debris layer (DebrisNode).

        Adds a debris layer to the beginning of the node list (upper
        layer). This buries any snow.

        Parameters
        ----------
        height : float
            Layer height [:math:`m`].
        density : float
            Layer density [:math:`kg~m^{-3}`].
        temperature : float
            Layer temperature [:math:`K`].
        liquid_water_content : float
            Liquid water content of the layer [:math:`m~w.e.`].
        """

        self.grid.insert(
            0,
            DebrisNode(height, density, temperature, 0.0, 0.0),
        )
        self.number_nodes += 1

        self.set_fresh_snow_props(0.0)  # snow is buried under debris

    def remove_node(self, idx: list = None):
        """Remove a layer (node) from the grid (node list).

        Parameters
        ----------
        idx: list
            Indices of the node to be removed. If empty or None, the
            first node is removed. Default None.
        """

        # Remove node from list when there is at least one node
        if self.grid:
            if idx is None or not idx:
                self.grid.pop(0)
                self.number_nodes -= 1  # Decrease node counter
            else:
                for index in sorted(idx, reverse=True):
                    del self.grid[index]
                self.number_nodes -= len(idx)

    def merge_nodes(self, idx):
        """Merge two subsequent nodes.

        Merges the two nodes at location `idx` and `idx+1`.
        The node at `idx` is updated with the new properties (height,
        liquid water content, ice fraction, temperature). The node
        at `idx+1` is deleted after merging.

        Parameters
        ----------
        idx : int
            Index of the node to be removed. The first node is removed
            if no index is provided.
        """
        # Get overburden pressure for consistency check
        # w0 = self.get_node_height(idx) * self.get_node_density(
        #     idx
        # ) + self.get_node_height(idx + 1) * self.get_node_density(idx + 1)

        # New layer height by adding up the height of the two layers
        new_height = self.get_node_height(idx) + self.get_node_height(idx + 1)

        # Update liquid water
        # new_liquid_water_content = self.get_node_liquid_water_content(idx) + self.get_node_liquid_water_content(idx+1)
        new_liquid_water_content = (
            self.get_node_liquid_water_content(idx) * self.get_node_height(idx)
            + self.get_node_liquid_water_content(idx + 1)
            * self.get_node_height(idx + 1)
        ) / new_height

        # Update ice fraction
        new_ice_fraction = (
            self.get_node_ice_fraction(idx) * self.get_node_height(idx)
            + self.get_node_ice_fraction(idx + 1)
            * self.get_node_height(idx + 1)
        ) / new_height

        # New air porosity
        new_air_porosity = 1 - new_liquid_water_content - new_ice_fraction

        if (
            abs(
                1
                - new_ice_fraction
                - new_air_porosity
                - new_liquid_water_content
            )
            > 1e-8
        ):
            print(
                "Merging is not mass consistent",
                (
                    new_ice_fraction
                    + new_air_porosity
                    + new_liquid_water_content
                ),
            )

        # Calc new temperature
        new_temperature = (
            self.get_node_height(idx) / new_height
        ) * self.get_node_temperature(idx) + (
            self.get_node_height(idx + 1) / new_height
        ) * self.get_node_temperature(
            idx + 1
        )

        # Update node properties
        self.update_node(
            idx,
            new_height,
            new_temperature,
            new_ice_fraction,
            new_liquid_water_content,
        )

        # Remove the second layer
        self.remove_node([idx + 1])

    def correct_layer_selector(self, idx: int, min_height: float):
        """Restrict layer correction to matching layer types.

        Used by the debris implementation. Prevents debris merging with
        snow/ice.

        Parameters
        ----------
        idx : int
            Index of the node to be removed. The first node is removed
            if no index is provided.
        min_height : float
            New layer height [:math:`m`].
        """

        if _check_node_ntype(
            self, idx=idx, ntype=self.get_node_ntype(idx + 1)
        ):
            self.correct_layer_debris(idx, min_height)

    def correct_layer(self, idx, min_height):
        """Adjust the height of a given layer.

        Adjusts the height of the layer at index `idx` to the given
        height `min_height`. First the layers below are merged until the
        height is sufficiently large to allow for the adjustment. Then
        the layer is merged with the subsequent layer.

        Parameters
        ----------
        idx : int
            Index of the node to be removed. The first node is removed
            if no index is provided.
        min_height : float
            New layer height [:math:`m`].
        """
        # New layer height by adding up the height of the two layers
        total_height = self.get_node_height(idx)

        # Merge subsequent layer with underlying layers until height of the layer is greater than the given height
        while (total_height < min_height) & (
            idx + 1 < self.get_number_layers()
        ):
            if (self.get_node_density(idx) < constants.snow_ice_threshold) & (
                self.get_node_density(idx + 1) < constants.snow_ice_threshold
            ):
                self.merge_nodes(idx)
            elif (self.get_node_density(idx) >= constants.snow_ice_threshold) & (
                self.get_node_density(idx + 1) >= constants.snow_ice_threshold
            ):
                self.merge_nodes(idx)
            else:
                break

            # Recalculate total height
            total_height = self.get_node_height(idx)

        # Merge with subsequent layers
        self.merge_layer_correction(idx, total_height, min_height)

    def correct_layer_debris(self, idx: int, min_height: float64):
        """Adjust the height of a given layer.

        Faster implementation of `correct_layer` for debris.

        Adjusts the height of the layer at index `idx` to the given
        height `min_height`. First the layers below are merged until the
        height is sufficiently large to allow for the adjustment. Then
        the layer is merged with the subsequent layer.

        Parameters
        ----------
        idx : int
            Index of the node to be removed. The first node is removed
            if no index is provided.
        min_height : float
            New layer height [:math:`m`].
        """
        # New layer height by adding up the height of the two layers
        total_height = self.get_node_height(idx)

        # Merge subsequent layer with underlying layers until height of
        # the layer is greater than the given height.
        while (total_height < min_height) & (
            idx + 1 < self.get_number_layers()
        ):
            if (_check_node_is_snow(self, idx)) & (
                _check_node_is_snow(self, idx + 1)
            ):
                self.merge_nodes(idx)
            elif (_check_node_is_ice(self, idx)) & (
                _check_node_is_ice(self, idx + 1)
            ):
                self.merge_nodes(idx)
            else:
                break

            # Recalculate total height
            total_height = self.get_node_height(idx)

        # Merge with subsequent layers
        self.merge_layer_correction(idx, total_height, min_height)

    def merge_layer_correction(
        self, idx: int, total_height: float, min_height: float
    ):
        """Merges a corrected layer with subsequent layers.

        Only merge snow-snow or glacier-glacier, and if the height is
        greater than the minimum height.

        Parameters
        ----------
        idx : int
            Index of the node to be removed.
        min_height : float
            New layer height [:math:`m`].
        total_height : float
            Current node height [:math:`m`].
        """

        if total_height > min_height:
            # Get new heights for layer 0 and 1
            h0 = min_height
            h1 = total_height - min_height

            """Update liquid water content.
            Fills the upper layer with water until maximum retention.
            The remaining water is assigned to the second layer.
            If LWC exceeds the irreducible water content of the first
            layer, then the first layer is filled and the rest assigned
            to the second layer.
            """
            if (
                self.get_node_liquid_water_content(idx)
                - self.get_node_irreducible_water_content(idx)
            ) > 0:
                lw0 = self.get_node_irreducible_water_content(
                    idx
                ) * self.get_node_height(idx)
                lw1 = self.get_node_liquid_water_content(
                    idx
                ) * self.get_node_height(
                    idx
                ) - self.get_node_irreducible_water_content(
                    idx
                ) * self.get_node_height(
                    idx
                )
            # if LWC<WC_irr, then assign all water to the first layer
            else:
                lw0 = self.get_node_liquid_water_content(
                    idx
                ) * self.get_node_height(idx)
                lw1 = 0.0

            # Update ice fraction
            if0 = self.get_node_ice_fraction(idx)
            if1 = self.get_node_ice_fraction(idx)

            # Temperature
            T0 = self.get_node_temperature(idx)
            T1 = self.get_node_temperature(idx)

            # New volume fractions and density
            lwc0 = lw0 / h0
            lwc1 = lw1 / h1
            por0 = 1 - lwc0 - if0
            por1 = 1 - lwc1 - if1

            # Check for consistency
            if (abs(1 - if0 - por0 - lwc0) > 1e-8) | (
                abs(1 - if1 - por1 - lwc1) > 1e-8
            ):
                print(
                    "Correct layer is not mass consistent [Layer 0]",
                    (if0, por0, lwc0),
                )
                print(
                    "Correct layer is not mass consistent [Layer 1]",
                    (if0, por0, lwc0),
                )

            self.update_node(idx, h0, T0, if0, lwc0)  # Update node properties
            self.grid.insert(
                idx + 1, Node(h1, self.get_node_density(idx), T1, lwc1, if1)
            )

            self.number_nodes += 1  # Update node counter

    def set_next_height(
        self, remesh_depth: float, current_height: float
    ) -> tuple:
        """Set next layer's height and the amount of snow/ice to remesh.

        Args:
            remesh_depth: The amount of snow or ice left to remesh [m].
            current_height: The current layer's height [m].

        Returns:
            tuple[float, float]: Updated remesh depth and the next
            layer's height.
        """
        remesh_depth = remesh_depth - current_height
        # Height for the next layer
        next_height = constants.layer_stretching * current_height

        return remesh_depth, next_height

    def log_profile(self):
        """Remesh the layer heights logarithmically.

        This algorithm remeshes the layer heights (numerical
        grid) logarithmically using a given stretching factor and first
        layer height. Both are defined in `constants.py`:

        * The stretching factor is defined by `layer_stretching`.
        * The first layer height is defined by `first_layer_height`.

        E.g. for the stretching factor, a value of 1.1 corresponds to a
        10% stretching from one layer to the next.
        """
        last_layer_height = constants.first_layer_height

        # Total snowheight
        hsnow = self.get_total_snowheight()

        # How much snow is not remeshed
        hrest = hsnow

        # First remesh the snowpack
        idx = 0

        while idx < self.get_number_snow_layers():
            if hrest >= last_layer_height:
                # Correct first layer
                self.correct_layer(idx, last_layer_height)
                hrest, last_layer_height = self.set_next_height(
                    hrest, last_layer_height
                )

            # if the last layer is smaller than the required height,
            # then merge with the previous layer
            elif (hrest < last_layer_height) & (idx > 0):
                self.merge_nodes(idx - 1)

            idx = idx + 1

        # get the glacier depth
        hrest = self.get_total_height() - self.get_total_snowheight()

        # get number of snow layers
        idx = self.get_number_snow_layers()

        # then the glacier
        while idx < self.get_number_layers():
            if hrest >= last_layer_height:
                # Correct first layer
                self.correct_layer(idx, last_layer_height)
                hrest, last_layer_height = self.set_next_height(
                    hrest, last_layer_height
                )

            elif hrest < last_layer_height:
                self.merge_nodes(idx - 1)

            idx = idx + 1

    def log_profile_debris(self):
        """Remesh the layer heights logarithmically (debris-compatible).

        Used by the debris implementation of COSIPY. It remeshes the
        snow layer heights (numerical grid) logarithmically using a
        given stretching factor and first layer height. Both are defined
        in `constants.py`:

        * The stretching factor is defined by `layer_stretching`.
        * The first layer height is defined by `first_layer_height`.

        E.g. for the stretching factor, a value of 1.1 corresponds to a
        10% stretching from one layer to the next.

        This algorithm does not remesh debris layer heights.

        .. note:: A snow/ice layer directly below a debris layer cannot
            be merged even if it is smaller than `last_layer_height`.
        """

        last_layer_height = constants.first_layer_height
        hsnow = self.get_total_snowheight()
        # How much snow is not yet remeshed
        hrest = hsnow

        # First remesh the snowpack
        idx = 0
        n_debris = 0
        while idx < self.get_number_snow_layers() + n_debris:
            if _check_node_is_snow(self, idx):
                if hrest >= last_layer_height:
                    # Correct first layer
                    self.correct_layer_selector(idx, last_layer_height)
                    hrest, last_layer_height = self.set_next_height(
                        hrest, last_layer_height
                    )
                # if the last layer is smaller than the required height,
                # then merge with the previous layer
                elif (
                    (hrest < last_layer_height)
                    & (idx > 0)
                    & (_check_node_is_snow(self, idx - 1))
                ):
                    self.merge_nodes(idx - 1)
            else:
                n_debris = n_debris + 1
            idx = idx + 1

        # get the glacier depth
        # TODO: only subtract heights of skipped debris layers
        hrest = (
            self.get_total_height()
            - self.get_total_snowheight()
            # - self.get_total_debris_height()
        )

        idx = self.get_number_snow_layers() + n_debris
        n_debris = 0  # discount debris layers in snowpack
        while idx < self.get_number_layers():
            if _check_node_is_ice(self, idx):
                if hrest >= last_layer_height:
                    if idx + 1 < self.get_number_layers():
                        self.correct_layer_selector(idx, last_layer_height)
                    else:  # skip the while loop in correct_layer
                        self.merge_layer_correction(
                            idx, self.get_node_height(idx), last_layer_height
                        )
                    hrest, last_layer_height = self.set_next_height(
                        hrest, last_layer_height
                    )
                elif (hrest < last_layer_height) & (
                    _check_node_ntype(self, idx - 1, 0)
                ):
                    self.merge_nodes(idx - 1)
            else:
                n_debris = n_debris + 1
            idx = idx + 1

    def adaptive_profile(self):
        """Remesh according to certain layer state criteria.

        This algorithm is an alternative to logarithmic remeshing.
        It checks the similarity of two subsequent layers. Layers are
        merged if:

        (1) the density difference between the layer and the subsequent
        layer is smaller than the user defined threshold.
        (2) the temperature difference is smaller than the user defined
        threshold.
        (3) the number of merges per time step does not exceed the user
        defined threshold.

        The thresholds are defined by `temperature_threshold_merging`,
        `density_threshold_merging`, and `merge_max` in `constants.py`.
        """
        # First remesh the snowpack
        idx = 0
        merge_counter = 0
        while idx < self.get_number_snow_layers() - 1:
            dT = np.abs(
                self.get_node_temperature(idx)
                - self.get_node_temperature(idx + 1)
            )
            dRho = np.abs(
                self.get_node_density(idx) - self.get_node_density(idx + 1)
            )

            if (
                (dT <= constants.temperature_threshold_merging)
                & (dRho <= constants.density_threshold_merging)
                & (self.get_node_height(idx) <= 0.1)
                & (merge_counter <= constants.merge_max)
            ):
                self.merge_nodes(idx)
                merge_counter = merge_counter + 1
            # elif ((self.get_node_height(idx)<=minimum_snow_layer_height) & (dRho<=density_threshold_merging)):
            elif self.get_node_height(idx) <= constants.minimum_snow_layer_height:
                self.remove_node([idx])
            else:
                idx += 1

        # Correct first layer
        self.correct_layer(0, constants.first_layer_height)

    def adaptive_profile_debris(self):
        """Remesh according to certain layer state criteria.

        This algorithm is an alternative to logarithmic remeshing.
        It checks the similarity of two subsequent layers. Layers are
        merged if:

        (1) the density difference between the layer and the subsequent
        layer is smaller than the user defined threshold.
        (2) the temperature difference is smaller than the user defined
        threshold.
        (3) the number of merges per time step does not exceed the user
        defined threshold.

        The thresholds are defined by `temperature_threshold_merging`,
        `density_threshold_merging`, and `merge_max` in `constants.py`.
        """

        idx = 0
        merge_counter = 0
        n_debris = 0

        # First remesh the snowpack
        while idx < self.get_number_snow_layers() + n_debris - 1:
            if _check_node_is_snow(self, idx):
                dT = np.abs(
                    self.get_node_temperature(idx)
                    - self.get_node_temperature(idx + 1)
                )
                dRho = np.abs(
                    self.get_node_density(idx) - self.get_node_density(idx + 1)
                )
                if (
                    _check_node_is_snow(self, idx + 1)
                    & (dT <= constants.temperature_threshold_merging)
                    & (dRho <= constants.density_threshold_merging)
                    & (self.get_node_height(idx) <= 0.1)
                    & (merge_counter <= constants.merge_max)
                ):
                    self.merge_nodes(idx)
                    merge_counter += 1
                # elif ((self.get_node_height(idx)<=minimum_snow_layer_height) & (dRho<=density_threshold_merging)):
                elif (
                    self.get_node_height(idx)
                    <= constants.minimum_snow_layer_height
                ):
                    self.remove_node([idx])
                else:
                    idx += 1  # only step when all other conditions exhausted
            else:
                n_debris += 1
                idx += 1  # skip current debris layer

        # Correct first layer
        if not _check_node_ntype(self, 0, 1):
            self.correct_layer(0, constants.first_layer_height)

    def split_node(self, pos):
        """Split node at position.

        Splits a node at a location index `pos` into two similar nodes.
        The new nodes at location `pos` and `pos+1` will have the same
        properties (height, liquid water content, ice fraction,
        temperature).

        Parameters
        ----------
        pos : int
            Index of the node to split.
        """
        self.grid.insert(
            pos + 1,
            Node(
                self.get_node_height(pos) / 2.0,
                self.get_node_density(pos),
                self.get_node_temperature(pos),
                self.get_node_liquid_water_content(pos) / 2.0,
                self.get_node_ice_fraction(pos),
            ),
        )
        self.update_node(
            pos,
            self.get_node_height(pos) / 2.0,
            self.get_node_temperature(pos),
            self.get_node_ice_fraction(pos),
            self.get_node_liquid_water_content(pos) / 2.0,
        )

        self.number_nodes += 1

    def update_node(
        self, idx, height, temperature, ice_fraction, liquid_water_content
    ):
        """Update properties of a specific node.

        This function updates a layer's attributes for `height`,
        `temperature`, `ice_fraction`, and `liquid_water_content`.
        The density cannot be updated as it is derived from air
        porosity, liquid water content, and ice fraction.

        Parameters
        ----------
        idx : int
            Index of the layer to be updated.
        height : float
            Layer's new snowpack height [:math:`m`].
        temperature : float
            Layer's new temperature [:math:`K`].
        ice_fraction : float
            Layer's new ice fraction [:math:`-`].
        liquid_water_content : float
            Layer's new liquid water content [:math:`m~w.e.`].
        """
        self.set_node_height(idx, height)
        self.set_node_temperature(idx, temperature)
        self.set_node_ice_fraction(idx, ice_fraction)
        self.set_node_liquid_water_content(idx, liquid_water_content)

    def check(self, name):
        """Check layer temperature and height are within a valid range."""
        if np.min(self.get_height()) < 0.01:
            print(name)
            print(
                "Layer height is smaller than the user defined minimum new_height"
            )
            print(self.get_height())
            print(self.get_density())
        if np.max(self.get_temperature()) > 273.2:
            print(name)
            print("Layer temperature exceeds 273.16 K")
            print(self.get_temperature())
            print(self.get_density())
        if np.max(self.get_height()) > 1.0:
            print(name)
            print("Layer height exceeds 1.0 m")
            print(self.get_height())
            print(self.get_density())

    def update_grid_debris(self):
        """Remesh layers (numerical grid) for debris-covered glaciers.

        Two algorithms are currently implemented to remesh layers:

            (i)  log_profile_debris
            (ii) adaptive_profile_debris

        (i)  The log-profile algorithm arranges the mesh
             logarithmically. The user specifies the stretching factor
             `layer_stretching` in `constants.py` to determine the
             increase in layer heights. Debris layers are skipped and
             englacial debris will prevent adjacent snow/ice nodes from
             merging.

        (ii) Profile adjustment uses layer similarity. Layers with very
             similar temperature and density states are joined.
             Similarity is determined from the user-specified threshold
             values `temperature_threshold_merging` and
             `density_threshold_merging` in `constants.py`. The maximum
             number of merging steps per time step is specified by
             `merge_max`.
        """
        if constants.remesh_method == "log_profile":
            self.log_profile_debris()
        elif constants.remesh_method == "adaptive_profile":
            self.adaptive_profile_debris()
        else:
            error_msg = f"{constants.remesh_method} is not implemented."
            raise NotImplementedError(error_msg)

        # first layer is too small and not debris
        if (not _check_node_is_debris(self, 0)) & (
            self.get_node_height(0) < constants.minimum_snow_layer_height
        ):
            self.remove_node([0])

    def update_grid(self):
        """Remesh the layers (numerical grid).

        Two algorithms are currently implemented to remesh layers:

            (i)  log_profile
            (ii) adaptive_profile

        (i)  The log-profile algorithm arranges the mesh
             logarithmically. The user specifies the stretching factor
             `layer_stretching` in `constants.py` to determine the
             increase in layer heights.

        (ii) Profile adjustment is done using layer similarity. Layers
             with very similar temperature and density states are
             joined. Similarity is determined from the user-specified
             threshold values `temperature_threshold_merging` and
             `density_threshold_merging` in `constants.py`. The maximum
             number of merging steps per time step is specified by
             `merge_max`.
        """
        # -------------------------------------------------------------------------
        # Remeshing options
        # -------------------------------------------------------------------------
        if not use_debris:
            if constants.remesh_method == "log_profile":
                self.log_profile()
            elif constants.remesh_method == "adaptive_profile":
                self.adaptive_profile()
            else:
                error_msg = f"{constants.remesh_method} is not implemented."
                raise NotImplementedError(error_msg)

            # if first layer becomes very small, remove it
            if self.get_node_height(0) < constants.minimum_snow_layer_height:
                self.remove_node([0])
        else:
            self.update_grid_debris()

    def merge_snow_with_glacier(self, idx):
        """Merge a snow layer with an ice layer.

        Merges a snow layer at location `idx` (density smaller than the
        `snow_ice_threshold` value in `constants.py`) with an ice layer
        at location `idx+1`.

        Parameters
        ----------
        idx : int
            Index of the snow layer.
        """
        if (self.get_node_density(idx) < constants.snow_ice_threshold) & (
            self.get_node_density(idx + 1) >= constants.snow_ice_threshold
        ):
            # Update node properties
            first_layer_height = self.get_node_height(idx) * (
                self.get_node_density(idx) / constants.ice_density
            )
            self.update_node(
                idx + 1,
                self.get_node_height(idx + 1) + first_layer_height,
                self.get_node_temperature(idx + 1),
                self.get_node_ice_fraction(idx + 1),
                0.0,
            )

            # Remove the second layer
            self.remove_node([idx])

            # self.check('Merge snow with glacier function')

    def remove_melt_weq(self, melt: float, idx: int = 0) -> float:
        """Remove mass from a layer.

        Reduces the mass/height of layer `idx` by the available melt
        energy.

        Parameters
        ----------
        melt : float
            Snow water equivalent of melt [:math:`m~w.e.`].
        idx : int
            Index of the layer. If no value is given, the function acts
            on the first layer.

        Returns
        -------
        lwc_from_layers : float
            Liquid water content from removed layers.
        """
        lwc_from_layers = 0.0

        while melt > 0.0:
            # Get SWE of layer
            SWE = self.get_node_height(idx) * (
                self.get_node_density(idx) / constants.water_density
            )
            # Remove melt from layer and set new snowheight
            if _check_node_is_debris(self, idx):
                idx = idx + 1  # debris cannot melt
            elif melt < SWE:
                self.set_node_height(
                    idx,
                    (SWE - melt)
                    / (self.get_node_density(idx) / constants.water_density),
                )
                melt = 0.0
            # remove layer otherwise and continue loop
            elif melt >= SWE:
                lwc_from_layers = (
                    lwc_from_layers
                    + self.get_node_liquid_water_content(idx)
                    * self.get_node_height(idx)
                )
                self.remove_node([idx])
                melt = melt - SWE

        # Keep track of the fresh snow layer
        if idx == 0:
            self.set_fresh_snow_props_height(self.new_snow_height - melt)

        return lwc_from_layers

    def remove_melt_weq_debris(self, melt: float, idx: int = 0) -> float:
        """Remove mass from a layer.

        Reduces the mass/height of a snow/ice layer by the available
        melt energy.

        Parameters
        ----------
        melt : float
            Snow water equivalent of melt [:math:`m~w.e.`].
        idx : int
            Index of the layer. If no value is given, the function acts
            on the first layer.

        Returns
        -------
        lwc_from_layers : float
            Liquid water content from removed layers.
        """
        if not _check_node_is_debris(self, 0):
            return self.remove_melt_weq(melt, idx)
        else:
            return 0.0

    # ===============================================================================
    # Getter and setter functions
    # ===============================================================================

    def set_fresh_snow_props(self, height):
        """Track the new snowheight.

        Parameters
        ----------
        height : float
            Height of the fresh snow layer [:math:`m`].
        """
        self.new_snow_height = height
        # Keep track of the old snow age
        self.old_snow_timestamp = self.new_snow_timestamp
        # Set the timestamp to zero
        self.new_snow_timestamp = 0

    def set_fresh_snow_props_to_old_props(self):
        """Revert the timestamp of fresh snow properties.

        Reverts the timestamp of fresh snow properties to that of the
        underlying snow layer. This is used internally to track the
        albedo properties of the first snow layer.
        """
        self.new_snow_timestamp = self.old_snow_timestamp

    def set_fresh_snow_props_update_time(self, seconds):
        """Update the timestamp of the snow properties.

        Parameters
        ----------
        seconds : float
            seconds without snowfall [:math:`s`].
        """
        self.old_snow_timestamp = self.old_snow_timestamp + seconds
        # Set the timestamp to zero
        self.new_snow_timestamp = self.new_snow_timestamp + seconds

    def set_fresh_snow_props_height(self, height):
        """Update the fresh snow layer height.

        This is used internally to track the albedo properties of the
        first snow layer.
        """
        self.new_snow_height = height

    def get_fresh_snow_props(self):
        """Get the first snow layer's properties.

        This is used internally to track the albedo properties of the
        first snow layer.
        """
        return (
            self.new_snow_height,
            self.new_snow_timestamp,
            self.old_snow_timestamp,
        )

    def set_node_temperature(self, idx, temperature):
        """Set the temperature of a layer (node) at location `idx`.

        Parameters
        ----------
        idx : int
            Index of the layer.
        temperature : float
            Layer's new temperature [:math:`K`].
        """
        self.grid[idx].set_layer_temperature(temperature)

    def set_temperature(self, temperature):
        """Set all layer temperatures.

        Parameters
        ----------
        temperature : np.ndarray
            New layer temperatures [:math:`K`].
        """
        for idx in range(self.number_nodes):
            self.grid[idx].set_layer_temperature(temperature[idx])

    def set_node_height(self, idx: int, height: float):
        """Set node height."""
        self.grid[idx].set_layer_height(height)

    def set_height(self, height: np.ndarray):
        """Set the height profile."""
        for idx in range(self.number_nodes):
            self.grid[idx].set_layer_height(height[idx])

    def set_node_liquid_water_content(
        self, idx: int, liquid_water_content: float
    ):
        """Set liquid water content of a node."""
        self.grid[idx].set_layer_liquid_water_content(liquid_water_content)

    def set_liquid_water_content(self, liquid_water_content: np.ndarray):
        """Set the liquid water content profile."""
        for idx in range(self.number_nodes):
            self.grid[idx].set_layer_liquid_water_content(
                liquid_water_content[idx]
            )

    def set_node_ice_fraction(self, idx: int, ice_fraction: float):
        """Set liquid ice_fraction of a node."""
        self.grid[idx].set_layer_ice_fraction(ice_fraction)

    def set_ice_fraction(self, ice_fraction: np.ndarray):
        """Set the ice fraction profile."""
        for idx in range(self.number_nodes):
            self.grid[idx].set_layer_ice_fraction(ice_fraction[idx])

    def set_node_refreeze(self, idx: int, refreeze: float):
        """Set the refreezing of a node."""
        self.grid[idx].set_layer_refreeze(refreeze)

    def set_refreeze(self, refreeze: np.ndarray):
        """Set the refreezing profile."""
        for idx in range(self.number_nodes):
            self.grid[idx].set_refreeze(refreeze[idx])

    def get_temperature(self):
        """Get the temperature profile."""
        return [
            self.grid[idx].get_layer_temperature()
            for idx in range(self.number_nodes)
        ]

    def get_node_temperature(self, idx: int):
        """Get a node's temperature."""
        return self.grid[idx].get_layer_temperature()

    def get_specific_heat(self):
        """Get the specific heat capacity profile (air+water+ice)."""
        return [
            self.grid[idx].get_layer_specific_heat()
            for idx in range(self.number_nodes)
        ]

    def get_node_specific_heat(self, idx: int):
        """Get a node's specific heat capacity (air+water+ice)."""
        return self.grid[idx].get_layer_specific_heat()

    def get_height(self):
        """Get the heights of all the layers."""
        return [
            self.grid[idx].get_layer_height()
            for idx in range(self.number_nodes)
        ]

    def get_snow_heights(self):
        """Get the heights of the snow layers."""
        if not use_debris:
            snow_heights = [
                self.grid[idx].get_layer_height()
                for idx in range(self.get_number_snow_layers())
            ]
        else:
            snow_heights = [
                self.grid[idx].get_layer_height()
                for idx in range(self.number_nodes)
                if (_check_node_is_snow(self, idx))
            ]
        return snow_heights

    def get_ice_heights(self):
        """Get the heights of the ice layers."""
        if not use_debris:
            ice_heights = [
                self.grid[idx].get_layer_height()
                for idx in range(self.number_nodes)
                if (self.get_node_density(idx) >= constants.snow_ice_threshold)
            ]
        else:
            ice_heights = [
                self.grid[idx].get_layer_height()
                for idx in range(self.number_nodes)
                if (_check_node_is_ice(self, idx))
            ]

        return ice_heights

    def get_node_ntype(self, idx: int) -> int:
        """Get a node's subclass type if available."""
        if not use_debris:
            return 0
        else:
            return self.grid[idx].get_layer_ntype()

    def get_ntype(self) -> list:
        """Get the layer node types."""
        return [
            self.grid[idx].get_layer_ntype()
            for idx in range(self.number_nodes)
        ]

    def get_debris_heights(self) -> list:
        """Get the heights of the debris layers."""
        return [
            self.grid[idx].get_layer_height()
            for idx in range(self.number_nodes)
            if _check_node_is_debris(self, idx)
        ]

    def get_node_height(self, idx: int):
        """Get a node's layer height."""
        return self.grid[idx].get_layer_height()

    def get_node_density(self, idx: int):
        """Get a node's density."""
        return self.grid[idx].get_layer_density()

    def get_density(self):
        """Get the density profile."""
        return [
            self.grid[idx].get_layer_density()
            for idx in range(self.number_nodes)
        ]

    def get_node_liquid_water_content(self, idx: int):
        """Get a node's liquid water content."""
        return self.grid[idx].get_layer_liquid_water_content()

    def get_liquid_water_content(self):
        """Get a profile of the liquid water content."""
        return [
            self.grid[idx].get_layer_liquid_water_content()
            for idx in range(self.number_nodes)
        ]

    def get_node_ice_fraction(self, idx: int):
        """Get a node's ice fraction."""
        return self.grid[idx].get_layer_ice_fraction()

    def get_ice_fraction(self):
        """Get a profile of the ice fraction."""
        return [
            self.grid[idx].get_layer_ice_fraction()
            for idx in range(self.number_nodes)
        ]

    def get_node_irreducible_water_content(self, idx: int):
        """Get a node's irreducible water content."""
        return self.grid[idx].get_layer_irreducible_water_content()

    def get_irreducible_water_content(self):
        """Get a profile of the irreducible water content."""
        return [
            self.grid[idx].get_layer_irreducible_water_content()
            for idx in range(self.number_nodes)
        ]

    def get_node_cold_content(self, idx: int):
        """Get a node's cold content."""
        return self.grid[idx].get_layer_cold_content()

    def get_cold_content(self):
        """Get the cold content profile."""
        return [
            self.grid[idx].get_layer_cold_content()
            for idx in range(self.number_nodes)
        ]

    def get_node_porosity(self, idx: int):
        """Get a node's porosity."""
        return self.grid[idx].get_layer_porosity()

    def get_porosity(self):
        """Get the porosity profile."""
        return [
            self.grid[idx].get_layer_porosity()
            for idx in range(self.number_nodes)
        ]

    def get_node_thermal_conductivity(self, idx: int):
        """Get a node's thermal conductivity."""
        return self.grid[idx].get_layer_thermal_conductivity()

    def get_thermal_conductivity(self):
        """Get the thermal conductivity profile."""
        return [
            self.grid[idx].get_layer_thermal_conductivity()
            for idx in range(self.number_nodes)
        ]

    def get_node_thermal_diffusivity(self, idx: int):
        """Get a node's thermal diffusivity."""
        return self.grid[idx].get_layer_thermal_diffusivity()

    def get_thermal_diffusivity(self):
        """Get the thermal diffusivity profile"""
        return [
            self.grid[idx].get_layer_thermal_diffusivity()
            for idx in range(self.number_nodes)
        ]

    def get_node_refreeze(self, idx: int):
        """Get the amount of refrozen water in a node."""
        return self.grid[idx].get_layer_refreeze()

    def get_refreeze(self):
        """Get the profile of refrozen water."""
        return [
            self.grid[idx].get_layer_refreeze()
            for idx in range(self.number_nodes)
        ]

    def get_node_depth(self, idx: int):
        d = 0
        for i in range(idx + 1):
            if i == 0:
                d = d + self.get_node_height(i) / 2.0
            else:
                d = (
                    d
                    + self.get_node_height(i - 1) / 2.0
                    + self.get_node_height(i) / 2.0
                )
        return d

    def get_depth(self):
        """Returns depth profile."""
        return [self.get_node_depth(idx) for idx in range(self.number_nodes)]

    def get_total_snowheight(self, verbose=False):
        """Get the total snowheight (density<snow_ice_threshold)."""
        return sum(self.get_snow_heights())

    def get_total_debris_height(self):
        """Get the sum of all debris layer heights."""
        return sum(self.get_debris_heights())

    def get_total_height(self, verbose=False):
        """Get the total domain height."""
        return sum(self.get_height())

    def get_number_snow_layers(self):
        """Get the number of snow layers (density<snow_ice_threshold)."""
        if not use_debris:
            nlayers = [
                1
                for idx in range(self.number_nodes)
                if self.get_node_density(idx) < constants.snow_ice_threshold
            ]

        else:
            nlayers = [
                1
                for idx in range(self.number_nodes)
                if (_check_node_is_snow(self, idx))
            ]

        return sum(nlayers)

    def get_number_debris_layers(self) -> int64:
        """Get the number of debris layers (ntype == 1)."""
        return _get_number_ntype_layers(self, 1)

    def get_number_layers(self):
        """Get the number of layers."""
        return self.number_nodes

    def info(self):
        """Print some information on grid."""

        print("******************************")
        print("Number of nodes:", self.number_nodes)
        print("******************************")

        tmp = 0
        for i in range(self.number_nodes):
            tmp = tmp + self.get_node_height(i)

        print("Grid consists of", self.number_nodes, "nodes")
        print("Total domain depth is", tmp, "m")

    def grid_info(self, n=-999):
        """Print the state of the snowpack.

        Parameters
        ----------
        n : int
            Number of nodes to plot from top.
        """
        if n == -999:
            n = self.number_nodes

        print(
<<<<<<< HEAD
            "Node no., Layer height [m], Temperature [K], Density [kg m^-3]",
            "LWC [-], LW [m], CC [J m^-2], Porosity [-], Refreezing [m w.e.]",
            "Irreducible water content [-]",
=======
            "Node no., Layer height [m], Temperature [K], Density [kg m^-3], \
               LWC [-], LW [m], CC [J m^-2], Porosity [-], Refreezing [m w.e.], \
               Irreducible water content [-]"
>>>>>>> 99f40dfe
        )

        for i in range(n):
            print(
                i,
                np.round(self.get_node_height(i), decimals=3),
                np.round(self.get_node_temperature(i), decimals=3),
                np.round(self.get_node_density(i), decimals=3),
                np.round(self.get_node_liquid_water_content(i), decimals=3),
                np.round(self.get_node_cold_content(i), decimals=3),
                np.round(self.get_node_porosity(i), decimals=3),
                np.round(self.get_node_refreeze(i), decimals=3),
                np.round(
                    self.get_node_irreducible_water_content(i), decimals=3
                ),
            )

    def grid_info_screen(self, n=-999):
        """Prints the state of the snowpack.

        Parameters
        ----------
        n : int
            Number of nodes to plot from top.
        """
        if n == -999:
            n = self.number_nodes

        print(
            "Node no., Layer height [m], Temperature [K], Density [kg m^-3], LWC [-], \
               Retention [-], CC [J m^-2], Porosity [-], Refreezing [m w.e.]"
        )

        for i in range(n):
            print(
                i,
                self.get_node_height(i),
                self.get_node_temperature(i),
                self.get_node_density(i),
                self.get_node_liquid_water_content(i),
                self.get_node_irreducible_water_content(i),
                self.get_node_cold_content(i),
                self.get_node_porosity(i),
                self.get_node_refreeze(i),
            )

    def grid_check(self, level=1):
        """Checks the grid.

        Parameters
        ----------
            level : int
                Level number.
        """
        # if level == 1:
        #    self.check_layer_property(self.get_height(), 'thickness', 1.01, -0.001)
        #    self.check_layer_property(self.get_temperature(), 'temperature', 273.2, 100.0)
        #    self.check_layer_property(self.get_density(), 'density', 918, 100)
        #    self.check_layer_property(self.get_liquid_water_content(), 'LWC', 1.0, 0.0)
        #    #self.check_layer_property(self.get_cold_content(), 'CC', 1000, -10**8)
        #    self.check_layer_property(self.get_porosity(), 'Porosity', 0.8, -0.00001)
        #    self.check_layer_property(self.get_refreeze(), 'Refreezing', 0.5, 0.0)
        pass

    def check_layer_property(
        self, property, name, maximum, minimum, n=-999, level=1
    ):
        if np.nanmax(property) > maximum or np.nanmin(property) < minimum:
            print(
                str.capitalize(name),
                "max",
                np.nanmax(property),
                "min",
                np.nanmin(property),
            )
            os._exit()


@njit(cache=False)
def _get_number_ntype_layers(self, ntype: int64 = 0) -> int:
    """Get the number of layers matching a specific subtype.

    Used by the debris implementation.

    Args:
        ntype: Subtype number. Default 0.

    Returns:
        nlayers: Number of layers with the specified subtype number.
    """
    nlayers = 0
    for idx in range(self.number_nodes):
        if _check_node_ntype(self, idx, ntype):
            nlayers += 1
    return nlayers


@njit(cache=False)
def _check_node_ntype(self, idx: int, ntype: int64 = 0) -> bool:
    """Check a layer has a specific subtype number.

    Used by the debris implementation.

    Args:
        idx: Node index in `grid`.
        ntype: Subtype number. Default 0.

    Returns:
        True if layer subtype matches, otherwise returns False.
    """
    return self.get_node_ntype(idx) == ntype


@njit(cache=False)
def _check_node_is_snow(self, idx: int) -> bool:
    """Check if a layer is a snow layer.

    Used by the debris implementation.

    Args:
        idx: Node index in `grid`.

    Returns:
        True if layer is snow, otherwise returns False.
    """
    return (self.get_node_ntype(idx) == 0) & (
        self.get_node_density(idx) < constants.snow_ice_threshold
    )


@njit(cache=False)
def _check_node_is_ice(self, idx: int) -> bool:
    """Check if a layer is an ice layer.

    Used by the debris implementation.

    Args:
        idx: Node index in `grid`.

    Returns:
        True if layer is snow, otherwise returns False.
    """
    return (self.get_node_ntype(idx) == 0) & (
        self.get_node_density(idx) >= constants.snow_ice_threshold
    )


@njit(cache=False)
def _check_node_is_debris(self, idx: int) -> bool:
    """Check if a layer is a debris layer.

    Used by the debris implementation.

    Args:
        idx: Node index in `grid`.

    Returns:
        True if layer is debris, otherwise returns False.
    """
    return self.get_node_ntype(idx) == 1


@njit(cache=False)
def _create_node_at_idx(grid_obj: Grid, idx: int) -> Node:
    """Create a node instance with user data at a specific grid index.

    This function automatically hooks the appropriate constructor for
    the node type selected in config.

    Parameters
    ----------
    grid_obj : Grid
        A new Grid instance with an empty `grid` attribute.
    idx : int
        Grid index of node.

    Returns
    -------
    node : Node
        Node containing the data passed by user arguments to Grid.
    """

    if grid_obj.layer_ice_fraction is not None:
        ice_fraction = grid_obj.layer_ice_fraction[idx]
    else:
        ice_fraction = None

    # let cpkernel.node handle node type overrides
    node = _create_node(
        grid_obj.layer_heights[idx],
        grid_obj.layer_densities[idx],
        grid_obj.layer_temperatures[idx],
        grid_obj.layer_liquid_water_content[idx],
        ice_fraction,
    )
    return node


@register_jitable
def _init_grid(grid_obj: Grid):
    """Bind user data to the `grid` attribute.

    Parameters
    ----------
    grid_obj : Grid
        A new Grid instance with an empty `grid` attribute.
    """

    grid_obj.grid = typed.List.empty_list(_NODE_TYPE)
    # Fill the list with node instances containing user defined data
    for idx_node in range(grid_obj.number_nodes):
        fill_node = _create_node_at_idx(grid_obj, idx_node)
        grid_obj.grid.append(fill_node)<|MERGE_RESOLUTION|>--- conflicted
+++ resolved
@@ -1400,15 +1400,9 @@
             n = self.number_nodes
 
         print(
-<<<<<<< HEAD
-            "Node no., Layer height [m], Temperature [K], Density [kg m^-3]",
-            "LWC [-], LW [m], CC [J m^-2], Porosity [-], Refreezing [m w.e.]",
-            "Irreducible water content [-]",
-=======
             "Node no., Layer height [m], Temperature [K], Density [kg m^-3], \
                LWC [-], LW [m], CC [J m^-2], Porosity [-], Refreezing [m w.e.], \
                Irreducible water content [-]"
->>>>>>> 99f40dfe
         )
 
         for i in range(n):
