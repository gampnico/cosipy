--- conflicted
+++ resolved
@@ -34,7 +34,6 @@
         if DATA is not None:
             self.time = self.DATA.sizes['time']
 
-<<<<<<< HEAD
     def get_output_structure(self):
         """Get the model output variables.
         
@@ -56,12 +55,6 @@
 
         return output_structure
 
-    #==============================================================================
-    # Creates the input data and reads the restart file, if necessary. The function
-    # returns the DATA xarray dataset which contains all input variables.
-    #==============================================================================
-=======
->>>>>>> b637f6bd
     def create_data_file(self):
         """Create the input data and read the restart file if necessary.
 
@@ -210,15 +203,6 @@
         print('\n Glacier gridpoints: %s \n\n' %(np.nansum(self.DATA.MASK>=1)))
 
  
-<<<<<<< HEAD
-    #==============================================================================
-    # The init_result_datasets creates the final dataset which stores the results
-    # from the individual cosipy runs. After the dataset has been filled with the
-    # runs from all workers the dataset is written to disc.
-    #==============================================================================
-    #----------------------------------------------
-    # Initializes the result xarray dataset
-    #----------------------------------------------
     def get_result_metadata(self) -> tuple:
         """Get variable names and units."""
         metadata_spatial = {
@@ -241,13 +225,6 @@
 
         return metadata_spatial, metadata_spatiotemporal
 
-    def init_result_dataset(self):
-        """ This function creates the result file 
-        Args:
-            
-            self.DATA    ::  self.DATA structure 
-            
-=======
     def init_result_dataset(self) -> xr.Dataset:
         """Create the final dataset to aggregate and store the results.
 
@@ -255,7 +232,6 @@
         dataset is filled with results from all the workers, the dataset
         is written to disk.
 
->>>>>>> b637f6bd
         Returns:
             One-dimensional structure with the model output.
         """
@@ -654,16 +630,15 @@
   
 
     def create_global_restart_arrays(self):
-<<<<<<< HEAD
-        max_layers = Constants.max_layers  # faster lookup
-=======
         """Initialise the global numpy arrays to store layer profiles.
 
         Each global array will be filled with local results from the
         workers. The arrays will then be assigned to the RESTART dataset
         and stored to disk (see COSIPY.py).
         """
->>>>>>> b637f6bd
+
+        max_layers = Constants.max_layers  # faster lookup
+
         self.RES_NLAYERS = np.full((self.ny,self.nx), np.nan)
         self.RES_NEWSNOWHEIGHT = np.full((self.ny, self.nx), np.nan)
         self.RES_NEWSNOWTIMESTAMP = np.full((self.ny, self.nx), np.nan)
@@ -825,10 +800,6 @@
         return ds
 
     def add_variable_along_latlon(self, ds, var, name, units, long_name):
-<<<<<<< HEAD
-        """ This function self.adds missing variables to the self.DATA class """
-        ds[name] = ((Config.northing,Config.easting), var.data)
-=======
         """Add spatial data to a dataset.
 
         Args:
@@ -841,8 +812,7 @@
         Returns:
             xr.Dataset: Target dataset with the new spatial variable.
         """
-        ds[name] = ((northing,easting), var.data)
->>>>>>> b637f6bd
+        ds[name] = ((Config.northing,Config.easting), var.data)
         ds[name].attrs['units'] = units
         ds[name].attrs['long_name'] = long_name
         ds[name].encoding['_FillValue'] = -9999
@@ -868,10 +838,6 @@
         return ds
     
     def add_variable_along_latlontime(self, ds, var, name, units, long_name):
-<<<<<<< HEAD
-        """ This function self.adds missing variables to the self.DATA class """
-        ds[name] = (('time',Config.northing,Config.easting), var.data)
-=======
         """Add spatiotemporal data to a dataset.
 
         Args:
@@ -885,18 +851,13 @@
             xr.Dataset: Target dataset with the new spatiotemporal
             variable.
         """
-        ds[name] = (('time',northing,easting), var.data)
->>>>>>> b637f6bd
+        ds[name] = (('time',Config.northing,Config.easting), var.data)
         ds[name].attrs['units'] = units
         ds[name].attrs['long_name'] = long_name
         ds[name].encoding['_FillValue'] = -9999
         return ds
     
     def add_variable_along_latlonlayertime(self, ds, var, name, units, long_name):
-<<<<<<< HEAD
-        """ This function self.adds missing variables to the self.DATA class """
-        ds[name] = (('time',Config.northing,Config.easting,'layer'), var.data)
-=======
         """Add a spatiotemporal mesh to a dataset.
 
         Args:
@@ -909,18 +870,13 @@
         Returns:
             xr.Dataset: Target dataset with the new spatiotemporal mesh.
         """
-        ds[name] = (('time',northing,easting,'layer'), var.data)
->>>>>>> b637f6bd
+        ds[name] = (('time',Config.northing,Config.easting,'layer'), var.data)
         ds[name].attrs['units'] = units
         ds[name].attrs['long_name'] = long_name
         ds[name].encoding['_FillValue'] = -9999
         return ds
     
     def add_variable_along_latlonlayer(self, ds, var, name, units, long_name):
-<<<<<<< HEAD
-        """ This function self.adds missing variables to the self.DATA class """
-        ds[name] = ((Config.northing,Config.easting,'layer'), var.data)
-=======
         """Add a spatial mesh to a dataset.
 
         Args:
@@ -933,8 +889,7 @@
         Returns:
             xr.Dataset: Target dataset with the new spatial mesh.
         """
-        ds[name] = ((northing,easting,'layer'), var.data)
->>>>>>> b637f6bd
+        ds[name] = ((Config.northing,Config.easting,'layer'), var.data)
         ds[name].attrs['units'] = units
         ds[name].attrs['long_name'] = long_name
         ds[name].encoding['_FillValue'] = -9999
