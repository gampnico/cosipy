--- conflicted
+++ resolved
@@ -432,13 +432,8 @@
         assert grid_02.number_nodes == grid_01.number_nodes
         assert grid_02.get_number_layers() == grid_01.get_number_layers()
         assert (
-<<<<<<< HEAD
             grid_02.get_number_snow_layers()
             == grid_01.get_number_snow_layers()
-=======
-                grid_02.get_number_snow_layers()
-                == grid_01.get_number_snow_layers()
->>>>>>> 99f40dfe
         )
 
         self.check_output(
@@ -537,10 +532,7 @@
         self.test_set_rng_seed()
         self.test_check_output()
         self.test_assert_grid_profiles_equal()
-<<<<<<< HEAD
-
-=======
->>>>>>> 99f40dfe
+
 
 @pytest.fixture(name="conftest_boilerplate", scope="function", autouse=False)
 def conftest_boilerplate():
