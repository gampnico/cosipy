--- conflicted
+++ resolved
@@ -185,11 +185,7 @@
 
         initial_lwc = np.nansum(
             GRID.get_liquid_water_content()
-<<<<<<< HEAD
         ) + arg_melt / GRID.get_node_height(0)
-=======
-        ) + arg_melt/GRID.get_node_height(0)
->>>>>>> 99f40dfe
 
         runoff = percolation(GRID, arg_melt, self.timedelta)
         captured = capsys.readouterr()  # numba doesn't support warnings
@@ -208,15 +204,9 @@
         #     final_mwe, self.melt_water + (1 - runoff) * (GRID.number_nodes - 1)
         # )
         # assert np.isclose(final_lwc, GRID.number_nodes * (1 - runoff))
-<<<<<<< HEAD
 
         # error_prefix = "\nWARNING: When percolating, the initial LWC is not equal to final LWC"
         # timestep = GRID.old_snow_timestamp / self.timedelta
-=======
-        
-        # error_prefix = "\nWARNING: When percolating, the initial LWC is not equal to final LWC"
-        # timestep = GRID.old_snow_timestamp/self.timedelta
->>>>>>> 99f40dfe
 
         assert np.isclose(initial_lwc, final_lwc)
         # assert np.isclose(initial_mwe, final_mwe)
