--- conflicted
+++ resolved
@@ -2,10 +2,6 @@
 import pytest
 
 # import constants
-<<<<<<< HEAD
-=======
-from COSIPY import start_logging
->>>>>>> 1b8280b8
 from cosipy.cpkernel.node import Node
 
 
@@ -136,13 +132,10 @@
             compare_node.liquid_water_content, float, arg_lwc
         )
 
-<<<<<<< HEAD
 
 class TestGridInteractions:
     """Tests remeshing and interactions between layers."""
 
-=======
->>>>>>> 1b8280b8
     @pytest.mark.parametrize("arg_idx", [None, [-1], [0, 1, 2]])
     def test_grid_remove_node(
         self, conftest_mock_grid_values, conftest_mock_grid, arg_idx
@@ -165,61 +158,4 @@
         assert np.isclose(  # matches new density
             np.nanmean(GRID.get_density()),
             np.nanmean(np.delete(data["layer_densities"], indices)),
-<<<<<<< HEAD
-        )
-=======
-        )
-
-
-# class TestGridUpdate:
-#     """Tests update methods for Grid objects."""
-
-#     def test_grid_update_functions(self, conftest_mock_grid):
-#         GRID = conftest_mock_grid
-#         GRID.set_node_liquid_water_content(0, 0.04)
-#         GRID.set_node_liquid_water_content(1, 0.03)
-#         GRID.set_node_liquid_water_content(2, 0.03)
-#         GRID.set_node_liquid_water_content(3, 0.02)
-#         GRID.set_node_liquid_water_content(4, 0.01)
-
-#         SWE_before = np.array(GRID.get_height()) / np.array(GRID.get_density())
-#         SWE_before_sum = np.nansum(SWE_before)
-
-#         GRID.update_grid()
-#         SWE_after = np.array(GRID.get_height()) / np.array(GRID.get_density())
-#         SWE_after_sum = np.nansum(SWE_after)
-
-#         GRID.adaptive_profile()
-#         SWE_after_adaptive = np.array(GRID.get_height()) / np.array(
-#             GRID.get_density()
-#         )
-#         SWE_after_adaptive_sum = np.nansum(SWE_after_adaptive)
-
-#         assert np.allclose(SWE_before_sum, SWE_after_sum, atol=1e-3)
-#         assert np.allclose(SWE_after_sum, SWE_after_adaptive_sum, atol=1e-3)
-
-#     @pytest.mark.parametrize("arg_height", [0.05, 0.1, 0.5])
-#     @pytest.mark.parametrize("arg_temperature", [273.16, 270.16, 280.0])
-#     def test_add_fresh_snow(
-#         self, conftest_mock_grid, arg_height, arg_temperature
-#     ):
-#         """Add fresh snow layer."""
-
-#         grid = conftest_mock_grid
-#         assert isinstance(grid, Grid)
-
-#         snow = grid.get_fresh_snow_props()
-#         assert isinstance(snow, tuple)
-#         assert all(isinstance(parameter, float) for parameter in snow)
-#         assert snow[0] == 0
-
-#         # grid.add_fresh_snow(height=arg_height, density=250, temperature=270.15, liquid_water_content=0.0)
-#         grid.add_fresh_snow(arg_height, 250.0, arg_temperature, 0.0)
-#         assert isinstance(grid, Grid)
-
-#         fresh_snow = grid.get_fresh_snow_props()
-#         assert isinstance(fresh_snow, tuple)
-#         assert all(isinstance(parameter, float) for parameter in fresh_snow)
-#         assert np.isclose(fresh_snow[0], arg_height)
-#         assert not np.isclose(fresh_snow[0], snow[0])
->>>>>>> 1b8280b8
+        )