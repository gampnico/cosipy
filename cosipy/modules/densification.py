import numpy as np
from numba import njit

import constants


def densification(GRID,SLOPE,dt):
    """Densification of the snowpack.

    Args:
        GRID    ::  GRID-Structure.
        SLOPE   ::  Slope of the surface [degrees].
        dt      ::  integration time [s].
    """

    densification_allowed = ['Boone', 'Vionnet', 'empirical', 'constant']
    if constants.densification_method == 'Boone':
        method_Boone(GRID,SLOPE,dt)
    elif constants.densification_method == 'Vionnet':
        method_Vionnet(GRID,SLOPE,dt)
    elif constants.densification_method == 'empirical':
        method_empirical(GRID,SLOPE,dt)
    elif constants.densification_method == 'constant':
        pass
    else:
<<<<<<< HEAD
        raise ValueError("Densification method = \"{:s}\" is not allowed, must be one of {:s}".format(constants.densification_method, ", ".join(densification_allowed)))
=======
        error_msg = (
            f'Densification method = "{densification_method}"',
            "is not allowed, must be one of",
            f'{", ".join(densification_allowed)}',
        )
        raise ValueError(" ".join(error_msg))
    
@njit
def copy_layer_profiles(GRID) -> tuple:
    """Get a copy of the layer profiles.

    `np.array` returns a copy by default and is 2x faster than np.copy
    (which is not supported by numba).

    Args:
        GRID (Grid): Grid object.
    Returns:
        Profiles for height, density, temperature, liquid water content,
        and ice fraction.
    """
    heights = np.array(GRID.get_height())
    densities = np.array(GRID.get_density())
    temperatures = np.array(GRID.get_temperature())
    lwcs = np.array(GRID.get_liquid_water_content())
    ice_fractions = np.array(GRID.get_ice_fraction())

    return heights, densities, temperatures, lwcs, ice_fractions
>>>>>>> 99f40dfe

def get_array_copy(GRID):
    """Get copy of layer heights and layer densities
    
    np.array returns a copy by default and is 2x faster than np.copy
    (not supported by numba).
    """

    rho = np.array(GRID.get_density())
    height = np.array(GRID.get_height())
    lwc = np.array(GRID.get_liquid_water_content())
    t = np.array(GRID.get_temperature())
    icf = np.array(GRID.get_ice_fraction())

    return rho, height, lwc, t, icf

# @njit(cache=True)
def method_Boone(GRID,SLOPE,dt):
    """ Description: Densification through overburden pressure
        after Essery et al. 2013
    """


    rho, height, lwc, t, icf = get_array_copy(GRID)
    
    method_Boone_backend(GRID, dt, rho, height, lwc, t, icf)

@njit
def method_Boone_backend(GRID,dt, rho, height, lwc, t, icf):
        # Constants
    c1 = 2.8e-6
    c2 = 0.042
    c3 = 0.046
    c4 = 0.081
    c5 = 0.018
    eta0 = 3.7e7
    rho0 = 150

    # Overburden snow mass
    M_s = 0.0

<<<<<<< HEAD
=======
    # Get copy of layer heights and layer densities
    height, rho, t, lwc, icf = copy_layer_profiles(GRID)

>>>>>>> 99f40dfe
    # Loop over all internal snow nodes
    for idxNode in range(GRID.get_number_snow_layers()):

        if ((rho[idxNode]<constants.snow_ice_threshold) & (height[idxNode]>constants.minimum_snow_layer_height)):

            # Get overburden snow mass
            if (idxNode>0):
                M_s = M_s + rho[idxNode-1]*height[idxNode-1]
            elif (idxNode==0):
                M_s = M_s + rho[0]*(height[0]/2.0)

            # Viscosity
            eta = eta0 * np.exp(c4*(constants.zero_temperature-t[idxNode])+c5*rho[idxNode])

            # Rate of change in the density
            dRho = (((M_s*9.81)/eta) + c1*np.exp(-c2*(constants.zero_temperature-t[idxNode]) - c3*np.maximum(0.0,rho[idxNode]-rho0)))*dt
           
            # Calc changes in volumetric fractions of ice and water
            # No water in layer
            if (lwc[idxNode]==0.0):
                dtheta_i = dRho
                dtheta_w = 0.0
            # layer contains water
            else:
                dtheta_i = (dRho/2.0)
                dtheta_w = (dRho/2.0)
            
            # Set new fractions
            GRID.set_node_ice_fraction(idxNode, (1+dtheta_i) * icf[idxNode])
            GRID.set_node_liquid_water_content(idxNode, (1+dtheta_w) * lwc[idxNode])

            # Set new layer height (compaction)
            GRID.set_node_height(idxNode, (1-dRho) * height[idxNode])

            if (GRID.get_node_ice_fraction(idxNode)+GRID.get_node_liquid_water_content(idxNode)+GRID.get_node_porosity(idxNode)>1.0):
                print((1+dtheta_i)*GRID.get_node_ice_fraction(idxNode),(1+dtheta_w)*GRID.get_node_liquid_water_content(idxNode),\
                     GRID.get_node_porosity(idxNode))
                print((1+dtheta_i)*GRID.get_node_ice_fraction(idxNode)+(1+dtheta_w)*GRID.get_node_liquid_water_content(idxNode)+\
                     GRID.get_node_porosity(idxNode))
                print('Fraction > 1:',(GRID.get_node_ice_fraction(idxNode)+GRID.get_node_liquid_water_content(idxNode)+GRID.get_node_porosity(idxNode)))




def method_Vionnet(GRID,SLOPE,dt):
    """ Description: Densification through overburden stress
        after Vionnet et al. 2011
    """

    # Constants
    f2 = 1.0
    eta0 = 7.62237e6  # [N s m^-2]
    a = 0.1           # [K^-1] 
    b = 0.023         # [m^3 kg^-1]
    c = 250           # [kg m^-3]

    # Vertical Stress 
    sigma = 0.0

    # Get copy of layer heights and layer densities
<<<<<<< HEAD
    rho, height, lwc, t, icf= get_array_copy(GRID)
=======
    height, rho, t, lwc, icf = copy_layer_profiles(GRID)
>>>>>>> 99f40dfe

    # Loop over all internal snow nodes
    for idxNode in range(0,GRID.get_number_snow_layers() , 1):

        if ((rho[idxNode]<constants.snow_ice_threshold) & (height[idxNode]>constants.minimum_snow_layer_height)):

            # Parameter f1
            f1 = 1 / (1+60.0*(lwc[idxNode]/height[idxNode]))
          
            # Snow viscosity
            eta = f1*f2*eta0*(rho[idxNode]/c)*np.exp(a*(273.14-t[idxNode])+b*rho[idxNode])

            # Vertical stress
            if (idxNode>0):
                sigma = sigma + 9.81*np.cos(SLOPE)*rho[idxNode-1]*height[idxNode-1]
            elif (idxNode==0):
                # Take only half layer height of the first layer
                sigma = sigma + 9.81*np.cos(SLOPE)*rho[0]*(height[0]/2.0)

            # Rate of change for the layer height
            dD = (-sigma/eta)*dt 

            # Rate of change for the density
            dRho = dD*rho[idxNode] 
            
            # Calc changes in volumetric fractions of ice and water
            # No water in layer
            if (lwc[idxNode]==0.0):
                dtheta_i = -dD
                dtheta_w = 0.0
            # layer contains water
            else:
                dtheta_i = -dD/2.0
                dtheta_w = -dD/2.0

            # Set new volumetric fractions
            GRID.set_node_ice_fraction(idxNode, (1+dtheta_i) * icf[idxNode])
            GRID.set_node_liquid_water_content(idxNode, (1+dtheta_w) * lwc[idxNode])

            # Set new layer height (compaction)
            GRID.set_node_height(idxNode, (1+dD)*height[idxNode])

            if (GRID.get_node_ice_fraction(idxNode)+GRID.get_node_liquid_water_content(idxNode)+GRID.get_node_porosity(idxNode)>1.0):
                print((1+dtheta_i)*GRID.get_node_ice_fraction(idxNode),(1+dtheta_w)*GRID.get_node_liquid_water_content(idxNode),\
                     GRID.get_node_porosity(idxNode))
                print((1+dtheta_i)*GRID.get_node_ice_fraction(idxNode)+(1+dtheta_w)*GRID.get_node_liquid_water_content(idxNode)+\
                     GRID.get_node_porosity(idxNode))
                print('Fraction > 1: %.5f' % (GRID.get_node_ice_fraction(idxNode)+GRID.get_node_liquid_water_content(idxNode)+GRID.get_node_porosity(idxNode)))



def method_empirical(GRID,SLOPE,dt):
    """Simple empirical snow compaction parametrization using a constant time scale."""

    rho_max = 600.0     # maximum attainable density [kg m^-3]
    #tau = 3.6e5         # empirical compaction time scale [s]
    tau = 8.0e5         # empirical compaction time scale [s]
    
    # Get copy of layer heights and layer densities
    rho = np.array(GRID.get_density())

    # Loop over all internal snow nodes
    for idxNode in range(0,GRID.get_number_snow_layers() , 1):

        # Rate of density change
        dRho = (1/tau) * (rho_max-GRID.get_node_density(idxNode)) * dt

        if ((1-(dRho/GRID.get_node_density(idxNode)))<1):
            # Set the new ice fraction
            GRID.set_node_ice_fraction(idxNode, (rho_max + (rho[idxNode]-rho_max) * np.exp(-dt/tau))/constants.ice_density )

            # Set height change
            GRID.set_node_height(idxNode, (1-(dRho/GRID.get_node_density(idxNode)))*GRID.get_node_height(idxNode))<|MERGE_RESOLUTION|>--- conflicted
+++ resolved
@@ -23,11 +23,8 @@
     elif constants.densification_method == 'constant':
         pass
     else:
-<<<<<<< HEAD
-        raise ValueError("Densification method = \"{:s}\" is not allowed, must be one of {:s}".format(constants.densification_method, ", ".join(densification_allowed)))
-=======
         error_msg = (
-            f'Densification method = "{densification_method}"',
+            f'Densification method = "{constants.densification_method}"',
             "is not allowed, must be one of",
             f'{", ".join(densification_allowed)}',
         )
@@ -53,22 +50,6 @@
     ice_fractions = np.array(GRID.get_ice_fraction())
 
     return heights, densities, temperatures, lwcs, ice_fractions
->>>>>>> 99f40dfe
-
-def get_array_copy(GRID):
-    """Get copy of layer heights and layer densities
-    
-    np.array returns a copy by default and is 2x faster than np.copy
-    (not supported by numba).
-    """
-
-    rho = np.array(GRID.get_density())
-    height = np.array(GRID.get_height())
-    lwc = np.array(GRID.get_liquid_water_content())
-    t = np.array(GRID.get_temperature())
-    icf = np.array(GRID.get_ice_fraction())
-
-    return rho, height, lwc, t, icf
 
 # @njit(cache=True)
 def method_Boone(GRID,SLOPE,dt):
@@ -77,7 +58,7 @@
     """
 
 
-    rho, height, lwc, t, icf = get_array_copy(GRID)
+    height, rho, t, lwc, icf = copy_layer_profiles(GRID)
     
     method_Boone_backend(GRID, dt, rho, height, lwc, t, icf)
 
@@ -95,12 +76,6 @@
     # Overburden snow mass
     M_s = 0.0
 
-<<<<<<< HEAD
-=======
-    # Get copy of layer heights and layer densities
-    height, rho, t, lwc, icf = copy_layer_profiles(GRID)
-
->>>>>>> 99f40dfe
     # Loop over all internal snow nodes
     for idxNode in range(GRID.get_number_snow_layers()):
 
@@ -161,11 +136,7 @@
     sigma = 0.0
 
     # Get copy of layer heights and layer densities
-<<<<<<< HEAD
-    rho, height, lwc, t, icf= get_array_copy(GRID)
-=======
     height, rho, t, lwc, icf = copy_layer_profiles(GRID)
->>>>>>> 99f40dfe
 
     # Loop over all internal snow nodes
     for idxNode in range(0,GRID.get_number_snow_layers() , 1):
