--- conflicted
+++ resolved
@@ -1,43 +1,22 @@
+import numpy as np
+from constants import sfc_temperature_method, saturation_water_vapour_method, zero_temperature, \
+                      lat_heat_sublimation, lat_heat_vaporize, stability_correction, spec_heat_air, \
+                      spec_heat_water, water_density, surface_emission_coeff, sigma, zlt1, zlt2
+from scipy.optimize import minimize, newton
+from numba import njit
 from types import SimpleNamespace
 
-import numpy as np
-from numba import njit
-from scipy.optimize import minimize, newton
-
-<<<<<<< HEAD
-from constants import (
-    lat_heat_sublimation,
-    lat_heat_vaporize,
-    saturation_water_vapour_method,
-    sfc_temperature_method,
-    sigma,
-    spec_heat_air,
-    spec_heat_water,
-    stability_correction,
-    surface_emission_coeff,
-    water_density,
-    zero_temperature,
-    zlt1,
-    zlt2,
-)
-
-
-def update_surface_temperature(
-    GRID, dt, alpha, z, z0, T2, rH2, p, G, u2, RAIN, SLOPE, LWin=None, N=None
-):
-    """This methods updates the surface temperature and returns the
-    surface fluxes.
-=======
+
 def update_surface_temperature(GRID, dt, z, z0, T2, rH2, p, SWnet, u2, RAIN, SLOPE, LWin=None, N=None):
     """ This methods updates the surface temperature and returns the surface fluxes
->>>>>>> 589476de
 
     Given:
 
         GRID    ::  Grid structure
-        dt      ::  Integration time [s] -- can vary in WRF_X_CSPY
+        T0      ::  Surface temperature [K]
+	    dt      ::  Integration time [s] -- can vary in WRF_X_CSPY
         alpha   ::  Albedo [-]
-        z       ::  Measurement height [m] -- varies in WRF_X_CSPY
+	    z       ::  Measurement height [m] -- varies in WRF_X_CSPY
         z0      ::  Roughness length [m]
         T2      ::  Air temperature [K]
         rH2     ::  Relative humidity [%]
@@ -60,109 +39,22 @@
         SWnet   ::  Shortwave radiation budget [W m^-2]
         rho     ::  Air density [kg m^-3]
         Lv      ::  Latent heat of vaporization [J kg^-1]
-        MOL     ::  Monin-Obukhov length
+	    MOL     ::  Monin-Obukhov length
         Cs_t    ::  Stanton number [-]
         Cs_q    ::  Dalton number [-]
         q0      ::  Mixing ratio at the surface [kg kg^-1]
         q2      ::  Mixing ratio at measurement height [kg kg^-1]
         phi     ::  Stability correction term [-]
     """
-
-    # Interpolate subsurface temperatures to selected subsurface depths for GHF computation
+    
+    #Interpolate subsurface temperatures to selected subsurface depths for GHF computation
     B_Ts = interp_subT(GRID)
-
-    # Update surface temperature
-    lower_bnd_ts = 220.0
-
-    if (
-        sfc_temperature_method == "L-BFGS-B"
-        or sfc_temperature_method == "SLSQP"
-    ):
+    
+    #Update surface temperature
+    lower_bnd_ts = 220.
+    
+    if sfc_temperature_method == 'L-BFGS-B' or sfc_temperature_method == 'SLSQP':
         # Get surface temperature by minimizing the energy balance function (SWnet+Li+Lo+H+L=0)
-<<<<<<< HEAD
-        res = minimize(
-            eb_optim,
-            GRID.get_node_temperature(0),
-            method=sfc_temperature_method,
-            bounds=((lower_bnd_ts, zero_temperature),),
-            tol=1e-2,
-            args=(
-                GRID,
-                dt,
-                alpha,
-                z,
-                z0,
-                T2,
-                rH2,
-                p,
-                G,
-                u2,
-                RAIN,
-                SLOPE,
-                B_Ts,
-                LWin,
-                N,
-            ),
-        )
-
-    elif sfc_temperature_method == "Newton":
-        try:
-            res = newton(
-                eb_optim,
-                np.array([GRID.get_node_temperature(0)]),
-                tol=1e-2,
-                maxiter=50,
-                args=(
-                    GRID,
-                    dt,
-                    alpha,
-                    z,
-                    z0,
-                    T2,
-                    rH2,
-                    p,
-                    G,
-                    u2,
-                    RAIN,
-                    SLOPE,
-                    B_Ts,
-                    LWin,
-                    N,
-                ),
-            )
-            if res < lower_bnd_ts:
-                raise ValueError("TS Solution is out of bounds")
-            res = SimpleNamespace(
-                **{"x": min(np.array([zero_temperature]), res), "fun": None}
-            )
-
-        except (RuntimeError, ValueError):
-            # Workaround for non-convergence and unboundedness
-            res = minimize(
-                eb_optim,
-                GRID.get_node_temperature(0),
-                method="SLSQP",
-                bounds=((lower_bnd_ts, zero_temperature),),
-                tol=1e-2,
-                args=(
-                    GRID,
-                    dt,
-                    alpha,
-                    z,
-                    z0,
-                    T2,
-                    rH2,
-                    p,
-                    G,
-                    u2,
-                    RAIN,
-                    SLOPE,
-                    B_Ts,
-                    LWin,
-                    N,
-                ),
-            )
-=======
         res = minimize(eb_optim, GRID.get_node_temperature(0), method=sfc_temperature_method,
                        bounds=((lower_bnd_ts, zero_temperature),),tol=1e-2,
                        args=(GRID, dt, z, z0, T2, rH2, p, SWnet, u2, RAIN, SLOPE, B_Ts, LWin, N))
@@ -180,91 +72,28 @@
              res = minimize(eb_optim, GRID.get_node_temperature(0), method='SLSQP',
                        bounds=((lower_bnd_ts, zero_temperature),),tol=1e-2,
                        args=(GRID, dt, z, z0, T2, rH2, p, SWnet, u2, RAIN, SLOPE, B_Ts, LWin, N))
->>>>>>> 589476de
-    else:
-        print("Invalid method for minimizing the residual")
+    else:
+        print('Invalid method for minimizing the residual')
 
     # Set surface temperature
     GRID.set_node_temperature(0, float(res.x))
-<<<<<<< HEAD
-
-    (
-        Li,
-        Lo,
-        H,
-        L,
-        B,
-        Qrr,
-        SWnet,
-        rho,
-        Lv,
-        MOL,
-        Cs_t,
-        Cs_q,
-        q0,
-        q2,
-    ) = eb_fluxes(
-        GRID,
-        res.x,
-        dt,
-        alpha,
-        z,
-        z0,
-        T2,
-        rH2,
-        p,
-        G,
-        u2,
-        RAIN,
-        SLOPE,
-        B_Ts,
-        LWin,
-        N,
-    )
-
-=======
  
     (Li, Lo, H, L, B, Qrr, rho, Lv, MOL, Cs_t, Cs_q, q0, q2) = eb_fluxes(GRID, res.x, dt, 
                                                              z, z0, T2, rH2, p, u2, RAIN, SLOPE, 
                                                              B_Ts, LWin, N,)
      
->>>>>>> 589476de
     # Consistency check
-    if (float(res.x) > zero_temperature) or (float(res.x) < lower_bnd_ts):
-        print(
-            "Surface temperature is outside bounds:",
-            GRID.get_node_temperature(0),
-        )
+    if (float(res.x)>zero_temperature) or (float(res.x)<lower_bnd_ts):
+        print('Surface temperature is outside bounds:',GRID.get_node_temperature(0))
 
     # Return fluxes
-<<<<<<< HEAD
-    return (
-        res.fun,
-        res.x,
-        Li,
-        Lo,
-        H,
-        L,
-        B,
-        Qrr,
-        SWnet,
-        rho,
-        Lv,
-        MOL,
-        Cs_t,
-        Cs_q,
-        q0,
-        q2,
-    )
-=======
     return res.fun, res.x, Li, Lo, H, L, B, Qrr, rho, Lv, MOL, Cs_t, Cs_q, q0, q2
->>>>>>> 589476de
 
 
 @njit
 def interp_subT(GRID):
-    """Interpolate subsurface temperature to depths used for ground heat flux computation"""
-
+    ''' Interpolate subsurface temperature to depths used for ground heat flux computation'''
+    
     # Cumulative layer depths
     layer_heights_cum = np.cumsum(np.array(GRID.get_height()))
 
@@ -276,13 +105,10 @@
         idx2_depth_1 = idx1_depth_1 - 1
     else:
         idx2_depth_1 = idx1_depth_1 + 1
-    Tz1 = GRID.get_node_temperature(idx1_depth_1) + (
-        (
-            GRID.get_node_temperature(idx1_depth_1)
-            - GRID.get_node_temperature(idx2_depth_1)
-        )
-        / (layer_heights_cum[idx1_depth_1] - layer_heights_cum[idx2_depth_1])
-    ) * (zlt1 - layer_heights_cum[idx1_depth_1])
+    Tz1 = GRID.get_node_temperature(idx1_depth_1) + \
+		((GRID.get_node_temperature(idx1_depth_1) - GRID.get_node_temperature(idx2_depth_1)) / \
+            	(layer_heights_cum[idx1_depth_1] - layer_heights_cum[idx2_depth_1])) * \
+		(zlt1 - layer_heights_cum[idx1_depth_1])
 
     idx1_depth_2 = np.abs(layer_heights_cum - zlt2).argmin()
     depth_2 = layer_heights_cum.flat[np.abs(layer_heights_cum - zlt2).argmin()]
@@ -292,41 +118,16 @@
     else:
         idx2_depth_2 = idx1_depth_2 + 1
 
-    Tz2 = GRID.get_node_temperature(idx1_depth_2) + (
-        (
-            GRID.get_node_temperature(idx1_depth_2)
-            - GRID.get_node_temperature(idx2_depth_2)
-        )
-        / (layer_heights_cum[idx1_depth_2] - layer_heights_cum[idx2_depth_2])
-    ) * (zlt2 - layer_heights_cum[idx1_depth_2])
-    return np.array([Tz1, Tz2])
-
-
-@njit
-<<<<<<< HEAD
-def eb_fluxes(
-    GRID,
-    T0,
-    dt,
-    alpha,
-    z,
-    z0,
-    T2,
-    rH2,
-    p,
-    G,
-    u2,
-    RAIN,
-    SLOPE,
-    B_Ts,
-    LWin=None,
-    N=None,
-):
-    """This functions returns the surface fluxes with Monin-Obukhov stability correction.
-=======
+    Tz2 = GRID.get_node_temperature(idx1_depth_2) + \
+		((GRID.get_node_temperature(idx1_depth_2) - GRID.get_node_temperature(idx2_depth_2)) / \
+        	(layer_heights_cum[idx1_depth_2] - layer_heights_cum[idx2_depth_2])) * \
+		(zlt2 - layer_heights_cum[idx1_depth_2])
+    return np.array([Tz1,Tz2])
+    
+
+@njit
 def eb_fluxes(GRID, T0, dt, z, z0, T2, rH2, p, u2, RAIN, SLOPE, B_Ts, LWin=None, N=None):
     ''' This functions returns the surface fluxes with Monin-Obukhov stability correction.
->>>>>>> 589476de
 
     Given:
 
@@ -334,11 +135,7 @@
         T0      ::  Surface temperature [K]
         dt      ::  Integration time [s]
         alpha   ::  Albedo [-]
-<<<<<<< HEAD
-        z       ::  Measurement height [m]
-=======
 	z       ::  Measurement height [m]
->>>>>>> 589476de
         z0      ::  Roughness length [m]
         T2      ::  Air temperature [K]
         rH2     ::  Relative humidity [%]
@@ -361,30 +158,23 @@
         SWnet   ::  Shortwave radiation budget [W m^-2]
         rho     ::  Air density [kg m^-3]
         Lv      ::  Latent heat of vaporization [J kg^-1]
-<<<<<<< HEAD
-=======
 	MOL     ::  Monin Obhukov length
->>>>>>> 589476de
         Cs_t    ::  Stanton number [-]
         Cs_q    ::  Dalton number [-]
         q0      ::  Mixing ratio at the surface [kg kg^-1]
         q2      ::  Mixing ratio at measurement height [kg kg^-1]
         phi     ::  Stability correction term [-]
-    """
+    '''
 
     # Saturation vapour pressure (hPa)
-    if saturation_water_vapour_method == "Sonntag90":
+    if saturation_water_vapour_method == 'Sonntag90':
         Ew = method_EW_Sonntag(T2)
         Ew0 = method_EW_Sonntag(T0)
     else:
-        print(
-            "Method for saturation water vapour ",
-            saturation_water_vapour_method,
-            " not available, using default",
-        )
+        print('Method for saturation water vapour ', saturation_water_vapour_method, ' not available, using default')
         Ew = method_EW_Sonntag(T2)
         Ew0 = method_EW_Sonntag(T0)
-
+    
     # latent heat of vaporization
     if T0 >= zero_temperature:
         Lv = lat_heat_vaporize
@@ -397,11 +187,11 @@
     # Calc incoming longwave radiation, if not available Ea has to be in Pa (Konzelmann 1994)
     # numba has no implementation for power(none, int)
     if (LWin is None) and (N is not None):
-        eps_cs = 0.23 + 0.433 * np.power(100 * Ea / T2, 1.0 / 8.0)
-        eps_tot = eps_cs * (1 - np.power(N, 2)) + 0.984 * np.power(N, 2)
-        Li = eps_tot * sigma * np.power(T2, 4.0)
-    else:
-        # otherwise use LW data from file
+        eps_cs = 0.23 + 0.433 * np.power(100*Ea/T2,1.0/8.0)
+        eps_tot = eps_cs * (1 - np.power(N,2)) + 0.984 * np.power(N,2)
+        Li = eps_tot * sigma * np.power(T2,4.0)
+    else:
+    # otherwise use LW data from file
         Li = LWin
 
     # turbulent Prandtl number
@@ -410,28 +200,19 @@
     # Mixing Ratio at surface and at measurement height  or calculate with other formula? 0.622*e/p = q
     q2 = (rH2 * 0.622 * (Ew / (p - Ew))) / 100.0
     q0 = (100.0 * 0.622 * (Ew0 / (p - Ew0))) / 100.0
-
-    # Air density
-    rho = (p * 100.0) / (287.058 * (T2 * (1 + 0.608 * q2)))
-
-<<<<<<< HEAD
-    # Total net shortwave radiation
-    SWnet = G * (1 - alpha)
-
-    # Bulk transfer coefficient
-    z0t = z0 / 100  # Roughness length for sensible heat
-    z0q = z0 / 10  # Roughness length for moisture
-=======
+    
+    # Air density 
+    rho = (p*100.0) / (287.058 * (T2 * (1 + 0.608 * q2)))
+
     # Bulk transfer coefficient 
     z0t = z0/100    # Roughness length for sensible heat
     z0q = z0/10     # Roughness length for moisture
->>>>>>> 589476de
     L = None
-
+ 
     # Monin-Obukhov stability correction
-    if stability_correction == "MO":
+    if stability_correction == 'MO':
         L = 0.0
-        H0 = T0 * 0.0 + np.inf  # numba: consistent typing of H0
+        H0 = T0*0. + np.inf		#numba: consistent typing of H0
         diff = np.inf
         optim = True
         niter = 0
@@ -439,273 +220,154 @@
         # Optimize Obukhov length
         while optim:
             # ustar with initial condition of L == x
-            ust = ustar(u2, z, z0, L)
-
+            ust = ustar(u2,z,z0,L)
+        
             # Sensible heat flux for neutral conditions
-            Cd = np.power(0.41, 2.0) / np.power(
-                np.log(z / z0) - phi_m(z, L) - phi_m(z0, L), 2.0
-            )
-            Cs_t = (
-                0.41
-                * np.sqrt(Cd)
-                / (np.log(z / z0t) - phi_tq(z, L) - phi_tq(z0, L))
-            )
-            Cs_q = (
-                0.41
-                * np.sqrt(Cd)
-                / (np.log(z / z0q) - phi_tq(z, L) - phi_tq(z0, L))
-            )
-
+            Cd = np.power(0.41,2.0) / np.power(np.log(z/z0) - phi_m(z,L) - phi_m(z0,L),2.0)
+            Cs_t = 0.41*np.sqrt(Cd) / (np.log(z/z0t) - phi_tq(z,L) - phi_tq(z0,L))
+            Cs_q = 0.41*np.sqrt(Cd) / (np.log(z/z0q) - phi_tq(z,L) - phi_tq(z0,L))
+        
             # Surface heat flux
-            H = (
-                rho
-                * spec_heat_air
-                * Cs_t
-                * u2
-                * (T2 - T0)
-                * np.cos(np.radians(SLOPE))
-            )
-
+            H = rho * spec_heat_air * Cs_t * u2 * (T2-T0) * np.cos(np.radians(SLOPE))
+        
             # Latent heat flux
-            LE = rho * Lv * Cs_q * u2 * (q2 - q0) * np.cos(np.radians(SLOPE))
-
+            LE = rho * Lv * Cs_q * u2 * (q2-q0) *  np.cos(np.radians(SLOPE))
+        
             # Monin-Obukhov length
             L = MO(rho, ust, T2, H)
-
+	    
             # Heat flux differences between iterations
-            diff = np.abs(H0 - H)
-
+            diff = np.abs(H0-H)
+           
             # Termination criterion
-            if (diff < 1e-1) | (niter > 5):
+            if (diff<1e-1) | (niter>5):
                 optim = False
-            niter = niter + 1
-
+            niter = niter+1
+            
             # Store last heat flux in H0
             H0 = H
-
+  
     # Richardson-Number stability correction
-    elif stability_correction == "Ri":
-        # Bulk transfer coefficient
-        Cs_t = np.power(0.41, 2.0) / (
-            np.log(z / z0) * np.log(z / z0t)
-        )  # Stanton-Number
-        Cs_q = np.power(0.41, 2.0) / (
-            np.log(z / z0) * np.log(z / z0q)
-        )  # Dalton-Number
-
+    elif stability_correction == 'Ri':
+        # Bulk transfer coefficient 
+        Cs_t = np.power(0.41,2.0) / ( np.log(z/z0) * np.log(z/z0t) )    # Stanton-Number
+        Cs_q = np.power(0.41,2.0) / ( np.log(z/z0) * np.log(z/z0q) )    # Dalton-Number
+        
         # Bulk Richardson number
         Ri = 0
-        if u2 != 0:
-            Ri = (
-                (9.81 * (T2 - T0) * z) / (T2 * np.power(u2, 2))
-            ).item()  # numba can't compare literal & array below
+        if (u2!=0):
+            Ri = ( (9.81 * (T2 - T0) * z) / (T2 * np.power(u2, 2)) ).item() #numba can't compare literal & array below
 
         # Stability correction
         phi = 1
         if (Ri > 0.01) & (Ri <= 0.2):
-            phi = np.power(1 - 5 * Ri, 2)
+            phi = np.power(1-5*Ri,2)
         elif Ri > 0.2:
             phi = 0
 
         # Sensible heat flux
-        H = (
-            rho
-            * spec_heat_air
-            * Cs_t
-            * u2
-            * (T2 - T0)
-            * phi
-            * np.cos(np.radians(SLOPE))
-        )
-
+        H = rho * spec_heat_air * Cs_t * u2 * (T2-T0) * phi * np.cos(np.radians(SLOPE))
+        
         # Latent heat flux
-        LE = rho * Lv * Cs_q * u2 * (q2 - q0) * phi * np.cos(np.radians(SLOPE))
-
-    else:
-        raise ValueError(
-            "Stability correction", stability_correction, "is not supported"
-        )  # numba refuses to print str(list)
-
+        LE = rho * Lv * Cs_q * u2 * (q2-q0) * phi * np.cos(np.radians(SLOPE))
+
+    else:
+        raise ValueError("Stability correction",stability_correction,"is not supported")	#numba refuses to print str(list)
+    
     # Outgoing longwave radiation
     Lo = -surface_emission_coeff * sigma * np.power(T0, 4.0)
 
     # Get thermal conductivity
-    lam = GRID.get_node_thermal_conductivity(0)
-
+    lam = GRID.get_node_thermal_conductivity(0) 
+   
     # Ground heat flux
     hminus = zlt1
     hplus = zlt2 - zlt1
     Tz1, Tz2 = B_Ts
-<<<<<<< HEAD
-    B = lam * (hminus / (hplus + hminus)) * ((Tz2 - Tz1) / hplus) + (
-        hplus / (hplus + hminus)
-    ) * ((Tz1 - T0) / hminus)
-=======
     B = lam * ((hminus/(hplus+hminus)) * ((Tz2-Tz1)/hplus) + (hplus/(hplus+hminus)) * ((Tz1-T0)/hminus))
->>>>>>> 589476de
 
     # Rain heat flux
-    QRR = water_density * spec_heat_water * (RAIN / 1000 / dt) * (T2 - T0)
+    QRR = water_density * spec_heat_water * (RAIN/1000/dt) * (T2 - T0)
 
     # Return surface fluxes
     # Numba: No implementation of function Function(<class 'float'>) found for signature: >>> float(array(float64, 1d, C))
-<<<<<<< HEAD
-    return (
-        Li.item(),
-        Lo.item(),
-        H.item(),
-        LE.item(),
-        B.item(),
-        QRR.item(),
-        SWnet.item(),
-        rho,
-        Lv,
-        L,
-        Cs_t,
-        Cs_q,
-        q0,
-        q2,
-    )
-=======
     return (Li.item(), Lo.item(), H.item(), LE.item(), B.item(), QRR.item(), rho, Lv, L, Cs_t, Cs_q, q0, q2)
->>>>>>> 589476de
-
-
-@njit
-def phi_m(z, L):
-    """Stability function for the momentum flux."""
-    if L > 0:
-        if ((z / L) > 0.0) & ((z / L) <= 1.0):
-            return -5 * z / L
-        elif (z / L) > 1.0:
-            return (1 - 5) * (1 + np.log(z / L)) - (z / L)
-    elif L < 0:
-        x = np.power((1 - 16 * z / L), 0.25)
-        return (
-            2 * np.log((1 + x) / 2.0)
-            + np.log((1 + np.power(x, 2.0)) / 2.0)
-            - 2 * np.arctan(x)
-            + np.pi / 2.0
-        )
+
+
+@njit
+def phi_m(z,L):
+    """ Stability function for the momentum flux.
+    """
+    if (L>0):
+        if ((z/L)>0.0) & ((z/L)<=1.0):
+            return (-5*z/L)
+        elif ((z/L)>1.0):
+            return (1-5) * (1+np.log(z/L)) - (z/L) 
+    elif L<0:
+        x = np.power((1-16*z/L),0.25)
+        return 2*np.log((1+x)/2.0) + np.log((1+np.power(x,2.0))/2.0) - 2*np.arctan(x) + np.pi/2.0
     else:
         return 0.0
 
 
 @njit
-def phi_tq(z, L):
-    """Stability function for the heat and moisture flux."""
-    if L > 0:
-        if ((z / L) > 0.0) & ((z / L) <= 1.0):
-            return -5 * z / L
-        elif (z / L) > 1.0:
-            return (1 - 5) * (1 + np.log(z / L)) - (z / L)
-    elif L < 0:
-        x = np.power((1 - 19.3 * z / L), 0.25)
-        return 2 * np.log((1 + np.power(x, 2.0)) / 2.0)
+def phi_tq(z,L):
+    """ Stability function for the heat and moisture flux.
+    """
+    if (L>0):
+        if ((z/L)>0.0) & ((z/L)<=1.0):
+            return (-5*z/L)
+        elif ((z/L)>1.0):
+            return (1-5) * (1+np.log(z/L)) - (z/L) 
+    elif L<0:
+        x = np.power((1-19.3*z/L),0.25)
+        return 2*np.log((1+np.power(x,2.0))/2.0)
     else:
         return 0.0
 
 
 @njit
-def ustar(u2, z, z0, L):
-    """Friction velocity."""
-    return (0.41 * u2) / (np.log(z / z0) - phi_m(z, L))
+def ustar(u2,z,z0,L):
+    """ Friction velocity. 
+    """
+    return (0.41*u2) / (np.log(z/z0)-phi_m(z,L))
 
 
 @njit
 def MO(rho, ust, T2, H):
-    """Monin-Obukhov length"""
+    """ Monin-Obukhov length
+    """
     # Monin-Obukhov length
-    if H != 0:
-        return (
-            (rho * spec_heat_air * np.power(ust, 3) * T2) / (0.41 * 9.81 * H)
-        ).item()  # numba: expects a float
+    if H!=0:
+        return ((rho*spec_heat_air*np.power(ust,3)*T2)/(0.41*9.81*H)).item()	#numba: expects a float
     else:
         return 0.0
 
-
-@njit
-<<<<<<< HEAD
-def eb_optim(
-    T0,
-    GRID,
-    dt,
-    alpha,
-    z,
-    z0,
-    T2,
-    rH2,
-    p,
-    G,
-    u2,
-    RAIN,
-    SLOPE,
-    B_Ts,
-    LWin=None,
-    N=None,
-):
-    """Optimization function to solve for surface temperature T0"""
-
-    # Get surface fluxes for surface temperature T0
-    (
-        Li,
-        Lo,
-        H,
-        L,
-        B,
-        Qrr,
-        SWnet,
-        rho,
-        Lv,
-        MOL,
-        Cs_t,
-        Cs_q,
-        q0,
-        q2,
-    ) = eb_fluxes(
-        GRID,
-        T0,
-        dt,
-        alpha,
-        z,
-        z0,
-        T2,
-        rH2,
-        p,
-        G,
-        u2,
-        RAIN,
-        SLOPE,
-        B_Ts,
-        LWin,
-        N,
-    )
-=======
+@njit
 def eb_optim(T0, GRID, dt, z, z0, T2, rH2, p, SWnet, u2, RAIN, SLOPE, B_Ts, LWin=None, N=None):
     ''' Optimization function to solve for surface temperature T0 '''
 
     # Get surface fluxes for surface temperature T0
     (Li,Lo,H,L,B,Qrr,rho,Lv,MOL,Cs_t,Cs_q,q0,q2) = eb_fluxes(GRID, T0, dt, z, z0, T2, rH2, p, u2, RAIN, SLOPE, B_Ts, LWin, N)
->>>>>>> 589476de
 
     # Return the residual (is minimized by the optimization function)
-    if sfc_temperature_method == "Newton":
-        return SWnet + Li + Lo + H + L + B + Qrr
-    else:
-        return np.abs(SWnet + Li + Lo + H + L + B + Qrr)
+    if sfc_temperature_method == 'Newton':
+        return (SWnet+Li+Lo+H+L+B+Qrr)
+    else:
+        return np.abs(SWnet+Li+Lo+H+L+B+Qrr)
 
 
 @njit
 def method_EW_Sonntag(T):
-    """Saturation vapor pressure
-
+    ''' Saturation vapor pressure 
+    
     Input:
         T   ::  Temperature [K]
-    """
+    '''
     if T >= 273.16:
         # over water
-        Ew = 6.112 * np.exp((17.67 * (T - 273.16)) / ((T - 29.66)))
+        Ew = 6.112 * np.exp((17.67*(T-273.16)) / ((T-29.66)))
     else:
         # over ice
-        Ew = 6.112 * np.exp((22.46 * (T - 273.16)) / ((T - 0.55)))
+        Ew = 6.112 * np.exp((22.46*(T-273.16)) / ((T-0.55)))
     return Ew