import numpy as np
from constants import sfc_temperature_method, saturation_water_vapour_method, zero_temperature, \
                      lat_heat_sublimation, lat_heat_vaporize, stability_correction, spec_heat_air, \
                      spec_heat_water, water_density, surface_emission_coeff, sigma, zlt1, zlt2, Tf, make_icestupa
from scipy.optimize import minimize, newton
from numba import njit
from types import SimpleNamespace


def update_surface_temperature(GRID, dt, z, z0, emission_coeff, T2, rH2, p, SWnet, u2, RAIN, DISF, SLOPE, s_cone, LWin=None, N=None):
    """ This methods updates the surface temperature and returns the surface fluxes

    Given:

        GRID    ::  Grid structure
        T0      ::  Surface temperature [K]
	    dt      ::  Integration time [s] -- can vary in WRF_X_CSPY
        alpha   ::  Albedo [-]
	    z       ::  Measurement height [m] -- varies in WRF_X_CSPY
        z0      ::  Roughness length [m]
        T2      ::  Air temperature [K]
        rH2     ::  Relative humidity [%]
        p       ::  Air pressure [hPa]
        G       ::  Incoming shortwave radiation [W m^-2]
        u2      ::  Wind velocity [m S^-1]
        RAIN    ::  RAIN (mm)
        DISF    ::  DISF (m)
        SLOPE   ::  Slope of the surface [degree]
        s_cone  ::  Slope of the icestupa [-]
        LWin    ::  Incoming longwave radiation [W m^-2]
        N       ::  Fractional cloud cover [-]

    Returns:

        Li      ::  Incoming longwave radiation [W m^-2]
        Lo      ::  Outgoing longwave radiation [W m^-2]
        H       ::  Sensible heat flux [W m^-2]
        L       ::  Latent heat flux [W m^-2]
        B       ::  Ground heat flux [W m^-2]
        Qrr     ::  Rain heat flux [W m^-2]
        Qfr     ::  Fountain heat flux [W m^-2]
        SWnet   ::  Shortwave radiation budget [W m^-2]
        rho     ::  Air density [kg m^-3]
        Lv      ::  Latent heat of vaporization [J kg^-1]
	    MOL     ::  Monin-Obukhov length
        Cs_t    ::  Stanton number [-]
        Cs_q    ::  Dalton number [-]
        q0      ::  Mixing ratio at the surface [kg kg^-1]
        q2      ::  Mixing ratio at measurement height [kg kg^-1]
        phi     ::  Stability correction term [-]
    """
    
    #Interpolate subsurface temperatures to selected subsurface depths for GHF computation
    if make_icestupa:
        B_Ts = None
    else:
        B_Ts = interp_subT(GRID)
    
    #Update surface temperature
    lower_bnd_ts = 220.
    
    if sfc_temperature_method == 'L-BFGS-B' or sfc_temperature_method == 'SLSQP':
        # Get surface temperature by minimizing the energy balance function (SWnet+Li+Lo+H+L=0)
        res = minimize(eb_optim, GRID.get_node_temperature(0), method=sfc_temperature_method,
                       bounds=((lower_bnd_ts, zero_temperature),),tol=1e-2,
                       args=(GRID, dt, z, z0, emission_coeff, T2, rH2, p, SWnet, u2, RAIN, DISF, SLOPE, s_cone, B_Ts, LWin, N))
		       
    elif sfc_temperature_method == 'Newton':
        try:
            res = newton(eb_optim, np.array([GRID.get_node_temperature(0)]), tol=1e-2, maxiter=50,
                        args=(GRID, dt, z, z0, emission_coeff, T2, rH2, p, SWnet, u2, RAIN, DISF, SLOPE, s_cone, B_Ts, LWin, N))
            if res < lower_bnd_ts:
                raise ValueError("TS Solution is out of bounds")
            res = SimpleNamespace(**{'x':min(np.array([zero_temperature]),res),'fun':None})
	    
        except (RuntimeError,ValueError):
             #Workaround for non-convergence and unboundedness
             res = minimize(eb_optim, GRID.get_node_temperature(0), method='SLSQP',
                       bounds=((lower_bnd_ts, zero_temperature),),tol=1e-2,
                       args=(GRID, dt, z, z0, emission_coeff, T2, rH2, p, SWnet, u2, RAIN, DISF, SLOPE, s_cone, B_Ts, LWin, N))
    else:
        print('Invalid method for minimizing the residual')

    # Set surface temperature
    GRID.set_node_temperature(0, float(res.x))
 
    (Li, Lo, H, L, B, Qrr, Qfr, rho, Lv, MOL, Cs_t, Cs_q, q0, q2) = eb_fluxes(GRID, res.x, dt, 
                                                             z, z0, emission_coeff, T2, rH2, p, u2, RAIN, DISF, SLOPE, s_cone, 
                                                             B_Ts,  LWin, N)
     
    # Consistency check
    if (float(res.x)>zero_temperature) or (float(res.x)<lower_bnd_ts):
        print('Surface temperature is outside bounds:',GRID.get_node_temperature(0))

    # Return fluxes
    return res.fun, res.x, Li, Lo, H, L, B, Qrr, Qfr, rho, Lv, MOL, Cs_t, Cs_q, q0, q2


@njit
def get_subT(GRID, zlt):
    ''' Get subsurface temperature to given depths used for temperature validation'''
    
    if GRID.get_total_height() <= zlt + 0.001:
        Tz = np.nan
    else:
        # Cumulative layer depths
        layer_heights_cum = np.cumsum(np.array(GRID.get_height()))

        # Find indexes of two depths for temperature interpolation
        idx1_depth = np.abs(layer_heights_cum - zlt).argmin()
        depth = layer_heights_cum.flat[np.abs(layer_heights_cum - zlt).argmin()]

        if depth > zlt:
            idx2_depth = idx1_depth - 1
        else:
            idx2_depth = idx1_depth + 1
        Tz = GRID.get_node_temperature(idx1_depth) + \
            ((GRID.get_node_temperature(idx1_depth) - GRID.get_node_temperature(idx2_depth)) / \
                    (layer_heights_cum[idx1_depth] - layer_heights_cum[idx2_depth])) * \
            (zlt - layer_heights_cum[idx1_depth])

    return (Tz-zero_temperature)

@njit
def interp_subT(GRID):
    ''' Interpolate subsurface temperature to depths used for ground heat flux computation'''
    
    # Cumulative layer depths
    layer_heights_cum = np.cumsum(np.array(GRID.get_height()))

    # Find indexes of two depths for temperature interpolation
    idx1_depth_1 = np.abs(layer_heights_cum - zlt1).argmin()
    depth_1 = layer_heights_cum.flat[np.abs(layer_heights_cum - zlt1).argmin()]

    if depth_1 > zlt1:
        idx2_depth_1 = idx1_depth_1 - 1
    else:
        idx2_depth_1 = idx1_depth_1 + 1
    Tz1 = GRID.get_node_temperature(idx1_depth_1) + \
		((GRID.get_node_temperature(idx1_depth_1) - GRID.get_node_temperature(idx2_depth_1)) / \
            	(layer_heights_cum[idx1_depth_1] - layer_heights_cum[idx2_depth_1])) * \
		(zlt1 - layer_heights_cum[idx1_depth_1])

    idx1_depth_2 = np.abs(layer_heights_cum - zlt2).argmin()
    depth_2 = layer_heights_cum.flat[np.abs(layer_heights_cum - zlt2).argmin()]

    if depth_2 > zlt2:
        idx2_depth_2 = idx1_depth_2 - 1
    else:
        idx2_depth_2 = idx1_depth_2 + 1

    Tz2 = GRID.get_node_temperature(idx1_depth_2) + \
		((GRID.get_node_temperature(idx1_depth_2) - GRID.get_node_temperature(idx2_depth_2)) / \
        	(layer_heights_cum[idx1_depth_2] - layer_heights_cum[idx2_depth_2])) * \
		(zlt2 - layer_heights_cum[idx1_depth_2])
    return np.array([Tz1,Tz2])
    

@njit
def eb_fluxes(GRID, T0, dt, z, z0, emission_coeff, T2, rH2, p, u2, RAIN, DISF, SLOPE, s_cone, B_Ts, LWin=None, N=None):
    ''' This functions returns the surface fluxes with Monin-Obukhov stability correction.

    Given:

        GRID    ::  Grid structure
        T0      ::  Surface temperature [K]
        dt      ::  Integration time [s]
        alpha   ::  Albedo [-]
	z       ::  Measurement height [m]
        z0      ::  Roughness length [m]
        T2      ::  Air temperature [K]
        rH2     ::  Relative humidity [%]
        p       ::  Air pressure [hPa]
        G       ::  Incoming shortwave radiation [W m^-2]
        u2      ::  Wind velocity [m S^-1]
        RAIN    ::  RAIN (mm)
        DISF    ::  DISF (m)
        SLOPE   ::  Slope of the surface [degree]
        s_cone  ::  Slope of the icestupa [-]
        LWin    ::  Incoming longwave radiation [W m^-2]
        N       ::  Fractional cloud cover [-]

    Returns:

        Li      ::  Incoming longwave radiation [W m^-2]
        Lo      ::  Outgoing longwave radiation [W m^-2]
        H       ::  Sensible heat flux [W m^-2]
        L       ::  Latent heat flux [W m^-2]
        B       ::  Ground heat flux [W m^-2]
        Qrr     ::  Rain heat flux [W m^-2]
        Qfr     ::  Fountain heat flux [W m^-2]
        SWnet   ::  Shortwave radiation budget [W m^-2]
        rho     ::  Air density [kg m^-3]
        Lv      ::  Latent heat of vaporization [J kg^-1]
        MOL     ::  Monin Obhukov length
        Cs_t    ::  Stanton number [-]
        Cs_q    ::  Dalton number [-]
        q0      ::  Mixing ratio at the surface [kg kg^-1]
        q2      ::  Mixing ratio at measurement height [kg kg^-1]
        phi     ::  Stability correction term [-]
    '''

    # Saturation vapour pressure (hPa)
    if saturation_water_vapour_method == 'Sonntag90':
        Ew = method_EW_Sonntag(T2)
        Ew0 = method_EW_Sonntag(T0)
    else:
        print('Method for saturation water vapour ', saturation_water_vapour_method, ' not available, using default')
        Ew = method_EW_Sonntag(T2)
        Ew0 = method_EW_Sonntag(T0)
    
    # latent heat of vaporization
    if T0 >= zero_temperature:
        Lv = lat_heat_vaporize
    else:
        Lv = lat_heat_sublimation

    # Water vapour at height z in  m (hPa)
    Ea = (rH2 * Ew) / 100.0

    # Calc incoming longwave radiation, if not available Ea has to be in Pa (Konzelmann 1994)
    # numba has no implementation for power(none, int)
    if (LWin is None) and (N is not None):
        eps_cs = 0.23 + 0.433 * np.power(100*Ea/T2,1.0/8.0)
        eps_tot = eps_cs * (1 - np.power(N,2)) + 0.984 * np.power(N,2)
        Li = eps_tot * sigma * np.power(T2,4.0)
    else:
    # otherwise use LW data from file
        Li = LWin

    # turbulent Prandtl number
    Pr = 0.8

    # Mixing Ratio at surface and at measurement height  or calculate with other formula? 0.622*e/p = q
    q2 = (rH2 * 0.622 * (Ew / (p - Ew))) / 100.0
    q0 = (100.0 * 0.622 * (Ew0 / (p - Ew0))) / 100.0
    
    # Air density 
    rho = (p*100.0) / (287.058 * (T2 * (1 + 0.608 * q2)))

    # Bulk transfer coefficient 
    z0t = z0/100    # Roughness length for sensible heat
    z0q = z0/10     # Roughness length for moisture
    L = None
 
    # Monin-Obukhov stability correction
    if stability_correction == 'MO':
        L = 0.0
        H0 = T0*0. + np.inf		#numba: consistent typing of H0
        diff = np.inf
        optim = True
        niter = 0

        # Optimize Obukhov length
        while optim:
            # ustar with initial condition of L == x
            ust = ustar(u2,z,z0,L)
        
            # Sensible heat flux for neutral conditions
            Cd = np.power(0.41,2.0) / np.power(np.log(z/z0) - phi_m(z,L) - phi_m(z0,L),2.0)
            Cs_t = 0.41*np.sqrt(Cd) / (np.log(z/z0t) - phi_tq(z,L) - phi_tq(z0,L))
            Cs_q = 0.41*np.sqrt(Cd) / (np.log(z/z0q) - phi_tq(z,L) - phi_tq(z0,L))
        
            # Surface heat flux
            H = rho * spec_heat_air * Cs_t * u2 * (T2-T0) * np.cos(np.radians(SLOPE))
        
            # Latent heat flux
            LE = rho * Lv * Cs_q * u2 * (q2-q0) *  np.cos(np.radians(SLOPE))
        
            # Monin-Obukhov length
            L = MO(rho, ust, T2, H)
	    
            # Heat flux differences between iterations
            diff = np.abs(H0-H)
           
            # Termination criterion
            if (diff<1e-1) | (niter>5):
                optim = False
            niter = niter+1
            
            # Store last heat flux in H0
            H0 = H
  
    # Bulk method
    elif stability_correction == 'Icestupa':
        H = (
            spec_heat_air
            * rho
            * p
            / air_pressure_sea_level
            * np.power(van_karman, 2)
            * u2
            * (T2 - T0)
            / ((np.log(2/ z0t)) ** 2) # 2m AWS height
        )

        LE = (
            0.623
            * lat_heat_sublimation
            * rho
            / air_pressure_sea_level
            * np.power(van_karman, 2)
            * u2
            * (Ew - Ew0)
            / ((np.log(2 / z0q)) ** 2)
            )
        Cs_t = 0
        Cs_q = 0
    # Richardson-Number stability correction
    elif stability_correction == 'Ri':
        # Bulk transfer coefficient 
        Cs_t = np.power(0.41,2.0) / ( np.log(z/z0) * np.log(z/z0t) )    # Stanton-Number
        Cs_q = np.power(0.41,2.0) / ( np.log(z/z0) * np.log(z/z0q) )    # Dalton-Number
        
        # Bulk Richardson number
        Ri = 0
        if (u2!=0):
            Ri = ( (9.81 * (T2 - T0) * z) / (T2 * np.power(u2, 2)) ).item() #numba can't compare literal & array below

        # Stability correction
        phi = 1
        if (Ri > 0.01) & (Ri <= 0.2):
            phi = np.power(1-5*Ri,2)
        elif Ri > 0.2:
            phi = 0

        # Sensible heat flux
        H = rho * spec_heat_air * Cs_t * u2 * (T2-T0) * phi * np.cos(np.radians(SLOPE))
        
        # Latent heat flux
        LE = rho * Lv * Cs_q * u2 * (q2-q0) * phi * np.cos(np.radians(SLOPE))
    else:
        raise ValueError("Stability correction",stability_correction,"is not supported")	#numba refuses to print str(list)

    if make_icestupa :
        mu_cone = 1 + s_cone/2
        H *= mu_cone
        LE *= mu_cone
    
    # Outgoing longwave radiation
    Lo = -emission_coeff* sigma * np.power(T0, 4.0)

    # Get thermal conductivity
    lam = GRID.get_node_thermal_conductivity(0) 
   
    # Ground heat flux
<<<<<<< HEAD
    if make_icestupa:
        B = 0
    else:
        hminus = zlt1
        hplus = zlt2 - zlt1
        Tz1, Tz2 = B_Ts
        B = lam * (hminus/(hplus+hminus)) * ((Tz2-Tz1)/hplus) + (hplus/(hplus+hminus)) * ((Tz1-T0)/hminus)

    # Fountain heat flux
    # if (T2 < zero_temperature):  # TODO numba customize
    #     Tf = zero_temperature
    QFR = water_density * spec_heat_water * (DISF/dt) * (Tf - T0)
=======
    hminus = zlt1
    hplus = zlt2 - zlt1
    Tz1, Tz2 = B_Ts
    B = lam * ((hminus/(hplus+hminus)) * ((Tz2-Tz1)/hplus) + (hplus/(hplus+hminus)) * ((Tz1-T0)/hminus))
>>>>>>> 36496ebf

    # Rain heat flux
    QRR = water_density * spec_heat_water * (RAIN/1000/dt) * (T2 - T0)


    # Return surface fluxes
    # Numba: No implementation of function Function(<class 'float'>) found for signature: >>> float(array(float64, 1d, C))
    return (Li.item(), Lo.item(), H.item(), LE.item(), B.item(), QRR.item(), QFR.item(), rho, Lv, L, Cs_t, Cs_q, q0, q2)


@njit
def phi_m(z,L):
    """ Stability function for the momentum flux.
    """
    if (L>0):
        if ((z/L)>0.0) & ((z/L)<=1.0):
            return (-5*z/L)
        elif ((z/L)>1.0):
            return (1-5) * (1+np.log(z/L)) - (z/L) 
    elif L<0:
        x = np.power((1-16*z/L),0.25)
        return 2*np.log((1+x)/2.0) + np.log((1+np.power(x,2.0))/2.0) - 2*np.arctan(x) + np.pi/2.0
    else:
        return 0.0


@njit
def phi_tq(z,L):
    """ Stability function for the heat and moisture flux.
    """
    if (L>0):
        if ((z/L)>0.0) & ((z/L)<=1.0):
            return (-5*z/L)
        elif ((z/L)>1.0):
            return (1-5) * (1+np.log(z/L)) - (z/L) 
    elif L<0:
        x = np.power((1-19.3*z/L),0.25)
        return 2*np.log((1+np.power(x,2.0))/2.0)
    else:
        return 0.0


@njit
def ustar(u2,z,z0,L):
    """ Friction velocity. 
    """
    return (0.41*u2) / (np.log(z/z0)-phi_m(z,L))


@njit
def MO(rho, ust, T2, H):
    """ Monin-Obukhov length
    """
    # Monin-Obukhov length
    if H!=0:
        return ((rho*spec_heat_air*np.power(ust,3)*T2)/(0.41*9.81*H)).item()	#numba: expects a float
    else:
        return 0.0

@njit
def eb_optim(T0, GRID, dt, z, z0, emission_coeff, T2, rH2, p, SWnet, u2, RAIN, DISF, SLOPE, s_cone, B_Ts, LWin=None, N=None):
    ''' Optimization function to solve for surface temperature T0 '''

    # Get surface fluxes for surface temperature T0
    (Li,Lo,H,L,B,Qrr,Qfr,rho,Lv,MOL,Cs_t,Cs_q,q0,q2) = eb_fluxes(GRID, T0, dt, z, z0, emission_coeff, T2, rH2, p, u2, RAIN,DISF,
                                                                 SLOPE, s_cone, B_Ts, LWin, N)

    # Return the residual (is minimized by the optimization function)
    if sfc_temperature_method == 'Newton':
        return (SWnet+Li+Lo+H+L+B+Qrr+Qfr)
    else:
        return np.abs(SWnet+Li+Lo+H+L+B+Qrr+Qfr)


@njit
def method_EW_Sonntag(T):
    ''' Saturation vapor pressure 
    
    Input:
        T   ::  Temperature [K]
    '''
    if T >= 273.16:
        # over water
        Ew = 6.112 * np.exp((17.67*(T-273.16)) / ((T-29.66)))
    else:
        # over ice
        Ew = 6.112 * np.exp((22.46*(T-273.16)) / ((T-0.55)))
    return Ew
<|MERGE_RESOLUTION|>--- conflicted
+++ resolved
@@ -344,25 +344,18 @@
     lam = GRID.get_node_thermal_conductivity(0) 
    
     # Ground heat flux
-<<<<<<< HEAD
     if make_icestupa:
         B = 0
     else:
         hminus = zlt1
         hplus = zlt2 - zlt1
         Tz1, Tz2 = B_Ts
-        B = lam * (hminus/(hplus+hminus)) * ((Tz2-Tz1)/hplus) + (hplus/(hplus+hminus)) * ((Tz1-T0)/hminus)
+        B = lam * ((hminus/(hplus+hminus)) * ((Tz2-Tz1)/hplus) + (hplus/(hplus+hminus)) * ((Tz1-T0)/hminus))
 
     # Fountain heat flux
     # if (T2 < zero_temperature):  # TODO numba customize
     #     Tf = zero_temperature
     QFR = water_density * spec_heat_water * (DISF/dt) * (Tf - T0)
-=======
-    hminus = zlt1
-    hplus = zlt2 - zlt1
-    Tz1, Tz2 = B_Ts
-    B = lam * ((hminus/(hplus+hminus)) * ((Tz2-Tz1)/hplus) + (hplus/(hplus+hminus)) * ((Tz1-T0)/hminus))
->>>>>>> 36496ebf
 
     # Rain heat flux
     QRR = water_density * spec_heat_water * (RAIN/1000/dt) * (T2 - T0)
