<<<<<<< HEAD
import numpy as np
from numba import njit

from cosipy.constants import Constants

zero_temperature = Constants.zero_temperature
ice_density = Constants.ice_density
water_density = Constants.water_density
spec_heat_ice = Constants.spec_heat_ice
lat_heat_melting = Constants.lat_heat_melting


@njit
def refreezing(GRID):

    # water refreezed
    water_refreezed = 0.0
    # LWCref = 0.0

    # Irreducible water when refreezed
    theta_r = 0.0

    #numba expects to sum numpty types
    # total_start = np.sum(np.array(GRID.get_liquid_water_content()))

    # Loop over all internal grid points for percolation
    for idxNode in range(0, GRID.number_nodes-1, 1):

        if ((GRID.get_node_temperature(idxNode)-zero_temperature<1e-3) & (GRID.get_node_liquid_water_content(idxNode)>theta_r)):

            # Temperature difference between layer and freezing temperature, cold content in temperature
            dT = GRID.get_node_temperature(idxNode) - zero_temperature
=======
from numba import njit

from constants import (
    air_density,
    ice_density,
    lat_heat_melting,
    snow_ice_threshold,
    spec_heat_ice,
    spec_heat_water,
    water_density,
    zero_temperature,
)
>>>>>>> 2c565f47


@njit
def check_oob(ice_fraction, lwc):
    if not 0.0 <= ice_fraction <= 1.0:
        raise ValueError("Ice fraction OOB")
    elif not 0.0 <= lwc <= 1.0:
        raise ValueError("LWC OOB")


@njit
def refreezing(GRID):
    """Refreeze water in layers.

    This approach is adapted from Bartelt & Lehning (2002).

    .. math::

        \Delta\theta_{i} = \frac{\rho_{w}}{\rho_{i}} * -\Delta\theta_{w}

        \Delta T = \frac{\Delta\theta_{w} c_{w} \rho_{w}}{c_{i} \rho_{i} \theta_{i} + c_{w} \rho_{w} \theta_{w}}

        \theta_{refrozen} [m w.e.] = \Delta\theta_{w} * h

    For the maximum water available for refreezing, the latent energy
    release from refreezing water equals the layer warming of the
    layer's ice content, the newly frozen water, and the remaining water
    that cannot be refrozen:

    .. math::

        Q_{refreeze} = \theta_{i} + \Delta\theta_{i} + (\theta_{w} - \Delta\theta_{w})

        \Delta\theta_{w} L_{f} \rho_{w} = \Delta T_{max} \left (((\theta_{i} + \Delta\theta_{i}) c_{i} \rho_{i}) + ((\theta_{w} - \Delta\theta_{w}) c_{w} \rho_{w}) \right )

        \Delta\theta_{w} L_{f} \rho_{w} = \Delta T_{max} \left ( ((\theta_{i} + \frac{\rho_{w}}{\rho_{i}}\Delta\theta_{w}) c_{i} \rho_{i}) + (c_{i}\rho_{w}(\theta_{w}-\Delta\theta_{w})) \right )

    Re-arranged in terms of dtheta_w, limited by the maximum cold content:

    .. math::

        \Delta\theta_{w}_{max} = \frac{-\Delta T_{max}(\theta_{i}\rho_{i}c_{i}+\theta_{w}\rho_{w}\c_{w})}{\rho_{w}(L_{f}-\Delta T_{max}(c_{i}-c_{w}))}

    .. note::

        The units for $\Delta\theta_{w} h$ cancel out to m w.e. as long
        as the density of water is set to 1000 |kg m^-3|.
        Note that $\Delta\theta_{i} h$ is in m **ice** equivalent, but
        both the refreeze parameter and returned refrozen water are in
        m w.e.

    Args:
        GRID (Grid): Glacier data structure.

    Returns:
        float: Refrozen water, [m w.e.].
    """

    # Maximum snow fractional ice content:
    phi_ice_max = (snow_ice_threshold - air_density) / (
        ice_density - air_density
    )
    ice_water_density_ratio = ice_density / water_density
    ice_spec_density_product = spec_heat_ice * ice_density
    water_heat_density_product = water_density * lat_heat_melting
    refrozen_water = 0.0
    for idx in range(GRID.number_nodes):
        if (GRID.get_node_temperature(idx) <= zero_temperature) & (
            GRID.get_node_liquid_water_content(idx) > 0.0
        ):
            ice_fraction = GRID.get_node_ice_fraction(idx)
            lwc = GRID.get_node_liquid_water_content(idx)
            temperature = GRID.get_node_temperature(idx)
            dT_max = temperature - zero_temperature

            # Volumetric/density limit
            dtheta_w_max_density = max(
                (phi_ice_max - ice_fraction) * ice_water_density_ratio, 0.0
            )

            # Cold content limit, dT_max is negative
            dtheta_w_max_coldcontent = -(
                dT_max
                * (
                    (ice_fraction * ice_spec_density_product)
                    + (lwc * water_density * spec_heat_water)
                )
            ) / (
                water_density
                * (
                    lat_heat_melting
                    - dT_max * (spec_heat_ice - spec_heat_water)
                )
            )
            dtheta_w_bulk = (
                -(ice_spec_density_product * ice_fraction * dT_max)
                / water_heat_density_product
            )

            # Maximum refrozen water, dtheta_w >= 0.0
            dtheta_w = min(
                (
                    lwc,
                    dtheta_w_max_density,
                    dtheta_w_max_coldcontent,
                    dtheta_w_bulk,
                )
            )

            # Change in the layer's ice fraction
            dtheta_i = (water_density / ice_density) * dtheta_w

            # Update ice fraction and liquid water content
            check_oob(ice_fraction=ice_fraction + dtheta_i, lwc=lwc - dtheta_w)
            GRID.set_node_liquid_water_content(idx, lwc - dtheta_w)
            GRID.set_node_ice_fraction(idx, ice_fraction + dtheta_i)

            # Layer temperature change
            dT = (dtheta_w * water_heat_density_product) / (
                (ice_spec_density_product * GRID.get_node_ice_fraction(idx))
                + (
                    spec_heat_water
                    * water_density
                    * (GRID.get_node_liquid_water_content(idx))
                )
            )
            GRID.set_node_temperature(idx, temperature + dT)
            if temperature + dT < 0.0:
                raise ValueError("Temperature OOB")
        else:
            dtheta_i = 0.0
            dtheta_w = 0.0
        height = GRID.get_node_height(idx)

<<<<<<< HEAD
            dtheta_i = 0
            dtheta_w = 0

        GRID.set_node_refreeze(idxNode, dtheta_i*GRID.get_node_height(idxNode))
        water_refreezed =  water_refreezed - dtheta_w * GRID.get_node_height(idxNode)

    # total_end = np.sum(np.array(GRID.get_liquid_water_content()))

    return water_refreezed
=======
        # Set refreezing
        # dtheta_i * ice_density = dtheta_w * water_density
        delta_mwe = dtheta_w * height
        GRID.set_node_refreeze(idx, delta_mwe)
        refrozen_water += delta_mwe
>>>>>>> 2c565f47

    return refrozen_water<|MERGE_RESOLUTION|>--- conflicted
+++ resolved
@@ -1,50 +1,15 @@
-<<<<<<< HEAD
-import numpy as np
 from numba import njit
 
 from cosipy.constants import Constants
 
 zero_temperature = Constants.zero_temperature
+air_density = Constants.air_density
 ice_density = Constants.ice_density
 water_density = Constants.water_density
 spec_heat_ice = Constants.spec_heat_ice
+spec_heat_water = Constants.spec_heat_water
 lat_heat_melting = Constants.lat_heat_melting
-
-
-@njit
-def refreezing(GRID):
-
-    # water refreezed
-    water_refreezed = 0.0
-    # LWCref = 0.0
-
-    # Irreducible water when refreezed
-    theta_r = 0.0
-
-    #numba expects to sum numpty types
-    # total_start = np.sum(np.array(GRID.get_liquid_water_content()))
-
-    # Loop over all internal grid points for percolation
-    for idxNode in range(0, GRID.number_nodes-1, 1):
-
-        if ((GRID.get_node_temperature(idxNode)-zero_temperature<1e-3) & (GRID.get_node_liquid_water_content(idxNode)>theta_r)):
-
-            # Temperature difference between layer and freezing temperature, cold content in temperature
-            dT = GRID.get_node_temperature(idxNode) - zero_temperature
-=======
-from numba import njit
-
-from constants import (
-    air_density,
-    ice_density,
-    lat_heat_melting,
-    snow_ice_threshold,
-    spec_heat_ice,
-    spec_heat_water,
-    water_density,
-    zero_temperature,
-)
->>>>>>> 2c565f47
+snow_ice_threshold = Constants.snow_ice_threshold
 
 
 @njit
@@ -179,22 +144,10 @@
             dtheta_w = 0.0
         height = GRID.get_node_height(idx)
 
-<<<<<<< HEAD
-            dtheta_i = 0
-            dtheta_w = 0
-
-        GRID.set_node_refreeze(idxNode, dtheta_i*GRID.get_node_height(idxNode))
-        water_refreezed =  water_refreezed - dtheta_w * GRID.get_node_height(idxNode)
-
-    # total_end = np.sum(np.array(GRID.get_liquid_water_content()))
-
-    return water_refreezed
-=======
         # Set refreezing
         # dtheta_i * ice_density = dtheta_w * water_density
         delta_mwe = dtheta_w * height
         GRID.set_node_refreeze(idx, delta_mwe)
         refrozen_water += delta_mwe
->>>>>>> 2c565f47
 
     return refrozen_water