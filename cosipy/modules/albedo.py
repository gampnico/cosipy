--- conflicted
+++ resolved
@@ -5,9 +5,8 @@
 from config import use_debris
 
 
-<<<<<<< HEAD
-@njit(cache=False)
-def updateAlbedo(GRID) -> float:
+@njit(cache=False)
+def updateAlbedo(GRID, surface_temperature, albedo_snow) -> float:
     """Update the surface albedo.
 
     Args:
@@ -17,20 +16,14 @@
         Updated surface albedo.
     """
 
-    albedo_allowed = ["Oerlemans98", "Lejeune13"]
+    albedo_allowed = ["Oerlemans98", "Bougamont05", "Lejeune13"]
     if (use_debris) or (constants.albedo_method == "Lejeune13"):
         alphaMod = method_lejeune(GRID)  # snow-covered debris
     elif constants.albedo_method == "Oerlemans98":
         alphaMod = method_Oerlemans(GRID)
-=======
-def updateAlbedo(GRID, surface_temperature, albedo_snow):
-    """Updates the albedo."""
-    albedo_allowed = ["Oerlemans98", "Bougamont05"]
-    if constants.albedo_method == "Oerlemans98":
-        alphaMod = method_Oerlemans(GRID)
     elif constants.albedo_method == "Bougamont05":
         alphaMod, albedo_snow = method_Bougamont(GRID, surface_temperature, albedo_snow)
->>>>>>> 8b052ebf
+
     else:
         error_message = (
             f'Albedo method = "{constants.albedo_method}"',
@@ -42,7 +35,6 @@
     return alphaMod, albedo_snow
 
 
-<<<<<<< HEAD
 @njit(cache=False)
 def get_surface_properties(GRID) -> tuple:
     """Get snowpack properties.
@@ -55,9 +47,6 @@
         and the hours elapsed since the last snowfall.
     """
 
-=======
-def method_Oerlemans(GRID):
->>>>>>> 8b052ebf
     # Get hours since the last snowfall
     # First get fresh snow properties (height and timestamp)
     fresh_snow_height, fresh_snow_timestamp, _ = GRID.get_fresh_snow_props()
@@ -72,7 +61,6 @@
         fresh_snow_height <= 0.0
     ):
         GRID.set_fresh_snow_props_to_old_props()
-<<<<<<< HEAD
         (
             fresh_snow_height,
             fresh_snow_timestamp,
@@ -116,27 +104,14 @@
         Surface albedo.
     """
     _, _, hours_since_snowfall = get_surface_properties(GRID)
-=======
-        fresh_snow_height, fresh_snow_timestamp, _ = GRID.get_fresh_snow_props()
-
-        # Update time difference between last snowfall and now
-        hours_since_snowfall = (fresh_snow_timestamp) / 3600.0
->>>>>>> 8b052ebf
 
     # Check if snow or ice
     if GRID.get_node_density(0) <= constants.snow_ice_threshold:
         # Get current snowheight from layer height
         h = GRID.get_total_snowheight()  # np.sum(GRID.get_height()[0:idx])
 
-<<<<<<< HEAD
         # Surface albedo according to Oerlemans & Knap (1998), JGR
         alphaSnow = get_simple_albedo(elapsed_time=hours_since_snowfall)
-=======
-        # Surface albedo according to Oerlemans & Knap 1998, JGR)
-        alphaSnow = constants.albedo_firn + (
-            constants.albedo_fresh_snow - constants.albedo_firn
-        ) * np.exp((-hours_since_snowfall) / (constants.albedo_mod_snow_aging * 24.0))
->>>>>>> 8b052ebf
         alphaMod = alphaSnow + (constants.albedo_ice - alphaSnow) * np.exp(
             (-1.0 * h) / (constants.albedo_mod_snow_depth / 100.0)
         )
@@ -147,63 +122,7 @@
 
     return alphaMod
 
-
-<<<<<<< HEAD
-"""
-idea; albedo decay like (Brock et al. 2000)? or?
-Schmidt et al 2017 >doi:10.5194/tc-2017-67, 2017 use the same albedo
-parameterisation from Oerlemans and Knap 1998 with a slight updated
-implementation of considering the surface temperature?
-"""
-
-
-@njit(cache=False)
-def get_albedo_weight_lejeune(snow_depth: float) -> float:
-    """Weighting for snow-covered debris albedo (Lejeune et al., 2007).
-
-    Args:
-        snow_depth: Height of snowpack above debris.
-
-    Returns:
-        Albedo weighting.
-    """
-
-    albedo_weight = min(
-        1.0,
-        (snow_depth / constants.critical_snowpack_thickness)
-        ** constants.lejeune_weighting_coefficient,
-    )
-
-    return albedo_weight
-
-
-@njit(cache=False)
-def method_lejeune(GRID) -> float:
-    """Get snow-covered debris albedo (Lejeune et al., 2007).
-
-    Args:
-        GRID (Grid): Glacier mesh.
-
-    Returns:
-        Albedo for snow-covered debris.
-    """
-
-    if GRID.get_node_ntype(0) == 0:
-        fresh_snow_height, _, hours_since_snowfall = get_surface_properties(
-            GRID=GRID
-        )
-
-        albedo_weight = get_albedo_weight_lejeune(snow_depth=fresh_snow_height)
-        albedo_snow = get_simple_albedo(elapsed_time=hours_since_snowfall)
-        albedo = (
-            albedo_weight * albedo_snow
-            + (1 - albedo_weight) * constants.albedo_debris
-        )
-    else:  # no need to calculate weights
-        albedo = constants.albedo_debris
-
-    return albedo
-=======
+@njit(cache=False)
 def method_Bougamont(GRID, surface_temperature, albedo_snow):
     # Get hours since the last snowfall
     # First get fresh snow properties (height and timestamp)
@@ -264,7 +183,53 @@
 
     return alphaMod, albedo_snow
 
+@njit(cache=False)
+def get_albedo_weight_lejeune(snow_depth: float) -> float:
+    """Weighting for snow-covered debris albedo (Lejeune et al., 2007).
+
+    Args:
+        snow_depth: Height of snowpack above debris.
+
+    Returns:
+        Albedo weighting.
+    """
+
+    albedo_weight = min(
+        1.0,
+        (snow_depth / constants.critical_snowpack_thickness)
+        ** constants.lejeune_weighting_coefficient,
+    )
+
+    return albedo_weight
+
+
+@njit(cache=False)
+def method_lejeune(GRID) -> float:
+    """Get snow-covered debris albedo (Lejeune et al., 2007).
+
+    Args:
+        GRID (Grid): Glacier mesh.
+
+    Returns:
+        Albedo for snow-covered debris.
+    """
+
+    if GRID.get_node_ntype(0) == 0:
+        fresh_snow_height, _, hours_since_snowfall = get_surface_properties(
+            GRID=GRID
+        )
+
+        albedo_weight = get_albedo_weight_lejeune(snow_depth=fresh_snow_height)
+        albedo_snow = get_simple_albedo(elapsed_time=hours_since_snowfall)
+        albedo = (
+            albedo_weight * albedo_snow
+            + (1 - albedo_weight) * constants.albedo_debris
+        )
+    else:  # no need to calculate weights
+        albedo = constants.albedo_debris
+
+    return albedo
+
 
 ### idea; albedo decay like (Brock et al. 2000)? or?
-### Schmidt et al 2017 >doi:10.5194/tc-2017-67, 2017 use the same albedo parameterisation from Oerlemans and Knap 1998 with a slight updated implementation of considering the surface temperature?
->>>>>>> 8b052ebf
+### Schmidt et al 2017 >doi:10.5194/tc-2017-67, 2017 use the same albedo parameterisation from Oerlemans and Knap 1998 with a slight updated implementation of considering the surface temperature?