--- conflicted
+++ resolved
@@ -12,8 +12,7 @@
 
 sys.path.append('../')
 
-from csv2cosipyConfig import * 
-from config import *
+from utilities.csv2cosipyConfig import *
 from modules.radCor import correctRadiation
 
 import argparse
@@ -31,19 +30,6 @@
     date_parser = lambda x: dateutil.parser.parse(x, ignoretz=True)
     df = pd.read_csv(cs_file,
        delimiter=',', index_col=['TIMESTAMP'],
-<<<<<<< HEAD
-        parse_dates=['TIMESTAMP'], na_values='NAN')
-    
-    df[T_var] = df[T_var].apply(pd.to_numeric, errors='coerce')    
-    df[RH_var] = df[RH_var].apply(pd.to_numeric, errors='coerce')    
-    df[U_var] = df[U_var].apply(pd.to_numeric, errors='coerce')    
-    df[RRR_var] = df[RRR_var].apply(pd.to_numeric, errors='coerce')    
-    df[G_var] = df[G_var].apply(pd.to_numeric, errors='coerce')    
-    
-    if(P_var not in df):
-        df[P_var] = 660.00
-    
-=======
         parse_dates=['TIMESTAMP'], na_values='NAN',date_parser=date_parser)
 
     df[T2_var] = df[T2_var].apply(pd.to_numeric, errors='coerce')
@@ -54,31 +40,32 @@
     df[RRR_var] = df[RRR_var].apply(pd.to_numeric, errors='coerce')
     df[N_var] = df[N_var].apply(pd.to_numeric, errors='coerce')
 
->>>>>>> adbd2f6c
     # Select time slice
     df = df.loc[start_date:end_date]
 
-    if(LW_var in df):
+    if(SNOWFALL_var in df):
         # Make hourly data
-        df = df.resample('H').agg({T_var:'mean', RH_var:'mean',U_var:'mean',
-                               RRR_var:'sum',G_var:'mean',LW_var:'mean',P_var:'mean'})
-    #else:
-    #    df = df.resample('H').agg({T_var:'mean', RH_var:'mean',U_var:'mean',
-    #                           RRR_var:'sum',G_var:'mean',P_var:'mean',N_var:'mean'})
+        df = df.resample('H').agg({T2_var:'mean', RH2_var:'mean',U2_var:'mean',
+                               RRR_var:'sum',G_var:'mean',PRES_var:'mean',N_var:'mean', SNOWFALL_var:'sum'})
+
+    else:
+        df = df.resample('H').agg({T2_var: 'mean', RH2_var: 'mean', U2_var: 'mean',
+                               RRR_var: 'sum', G_var: 'mean', PRES_var: 'mean', N_var:'mean'})
 
     # Load static data
     print('Read static file %s \n' % (static_file))
     ds = xr.open_dataset(static_file)
     ds.coords['time'] = df.index.values
 
-    # Variable names in CR Logger file 
-    T2 = df[T_var]        # Temperature 
-    RH2 = df[RH_var]     # Relative humdity
-    U2 = df[U_var]       # Wind velocity
-    RRR = df[RRR_var]    # Precipitation
-    G = df[G_var]        # Incoming shortwave radiation
-    P = df[P_var]        # Pressure
-    
+    # Variable names in csv file
+    T2 = df[T2_var]         # Temperature
+    RH2 = df[RH2_var]       # Relative humdity
+    U2 = df[U2_var]         # Wind velocity
+    G = df[G_var]           # Incoming shortwave radiation
+    PRES = df[PRES_var]     # Pressure
+    RRR = df[RRR_var]       # Precipitation
+    N = df[N_var]           # Cloud cover fraction
+
     # Create data arrays for the 2D fields
     T_interp = np.zeros([len(ds.time), len(ds.lat), len(ds.lon)])
     RH_interp = np.zeros([len(ds.time), len(ds.lat), len(ds.lon)])
@@ -86,26 +73,6 @@
     U_interp = np.zeros([len(ds.time), len(ds.lat), len(ds.lon)])
     G_interp = np.zeros([len(ds.time), len(ds.lat), len(ds.lon)])
     P_interp = np.zeros([len(ds.time), len(ds.lat), len(ds.lon)])
-<<<<<<< HEAD
-    
-    if(LW_var in df):
-        LW = df[LW_var]      # Incoming longwave radiation
-        LW_interp = np.zeros([len(ds.time), len(ds.lat), len(ds.lon)])
-    else:
-        N = df[N_var]        # Cloud cover fraction
-        N_interp = np.zeros([len(ds.time), len(ds.lat), len(ds.lon)])
- 
-    print('Interpolate CR file to grid')
-    # Interpolate data (T, RH, RRR, U)  to grid using lapse rates
-    for t in range(len(ds.time)):
-        T_interp[t,:,:] = (T2[t]) + (ds.HGT.values-stationAlt)*lapse_T 
-        RH_interp[t,:,:] = RH2[t] + (ds.HGT.values-stationAlt)*lapse_RH 
-        RRR_interp[t,:,:] = RRR[t]  
-        U_interp[t,:,:] = U2[t] 
-       
-        # Interpolate pressure using the barometric equation 
-        SLP = P[t]/np.power((1-(0.0065*stationAlt)/(288.15)), 5.255)
-=======
     N_interp = np.zeros([len(ds.time), len(ds.lat), len(ds.lon)])
 
     if(SNOWFALL_var in df):
@@ -123,15 +90,11 @@
 
         # Interpolate pressure using the barometric equation
         SLP = PRES[t]/np.power((1-(0.0065*stationAlt)/(288.15)), 5.255)
->>>>>>> adbd2f6c
         P_interp[t,:,:] = SLP * np.power((1-(0.0065*ds.HGT.values)/(288.15)), 5.255)
-         
-        if(LW_var in df):
-            LW_interp[t,:,:] = LW[t] 
-        else:
-            N_interp[t,:,:] = N[t]
 
-    print("T_inter after", np.min(T_interp))
+        if (SNOWFALL_var in df):
+            SNOWFALL_interp[t, :, :] = SNOWFALL[t]
+
     # Change aspect to south==0, east==negative, west==positive
     ds['ASPECT'] = np.mod(ds['ASPECT']+180.0, 360.0)
     mask = ds['ASPECT'].where(ds['ASPECT']<=180.0)
@@ -163,38 +126,41 @@
                     if radiationModule:
                         G_interp[t,i,j] = np.maximum(0.0, correctRadiation(lats[i],lons[j], timezone_lon, doy, hour, slope[i,j], aspect[i,j], sw[t], zeni_thld))
                     else:
-                        n_interp[t,i,j] = sw[t]
+                        G_interp[t,i,j] = sw[t]
 
-    print("Maximum relative humidity", np.nanmax(RH_interp))
-    print("Minimum relative humidity", np.nanmin(RH_interp)) 
-    print("Mean relative humidity", np.nanmean(RH_interp)) 
-    # Check temperature, rh2, pressure, 
+    # Check temperature, rh2, pressure,
     RH_interp[RH_interp > 100.0] = 100.0
     RH_interp[RH_interp < 0.0] = 0.1
-    print("Maximum relative humidity", np.nanmax(RH_interp))
-    print("Minimum relative humidity", np.nanmin(RH_interp)) 
-    print("Mean relative humidity", np.nanmean(RH_interp)) 
 
     # Add arrays to dataset and write file
     add_variable_2D(ds, T_interp, 'T2', 'K', 'Temperature at 2 m')
     add_variable_2D(ds, RH_interp, 'RH2', '%', 'Relative humidity at 2 m')
     add_variable_2D(ds, RRR_interp, 'RRR', 'mm', 'Total precipitation (liquid+solid)')
-    add_variable_2D(ds, U_interp, 'U2', 'm/s', 'Wind velocity at 2 m')
-    add_variable_2D(ds, G_interp, 'G', 'W m^-2', 'Incoming shortwave radiation')
+    add_variable_2D(ds, U_interp, 'U2', 'm s\u207b\xb9', 'Wind velocity at 2 m')
+    add_variable_2D(ds, G_interp, 'G', 'W m\u207b\xb2', 'Incoming shortwave radiation')
     add_variable_2D(ds, P_interp, 'PRES', 'hPa', 'Atmospheric Pressure')
-        
-    if(LW_var in df):
-        add_variable_2D(ds, LW_interp, 'LWin', 'W m^-2', 'Incoming longwave radiation')
-    else:
-        add_variable_2D(ds, N_interp, 'N', '%', 'Cloud cover fraction')
+    add_variable_2D(ds, N_interp, 'N', '%', 'Cloud cover fraction')
+
+    if(SNOWFALL_var in df):
+        add_variable_2D(ds, SNOWFALL_interp, 'SNOWFALL', 'm', 'Snowfall')
 
     ds.to_netcdf(cosipy_file)
-
+    
     print('Input file created \n')
     print('-------------------------------------------')
 
     print(ds)
 
+    check(ds.T2,316.16,223.16)
+    check(ds.RH2,100.0,0.0)
+    check(ds.U2, 50.0, 0.0)
+    check(ds.RRR,20.0,0.0)
+    check(ds.G,1600.0,0.0)
+    check(ds.PRES,1080.0,200.0)
+    check(ds.N,1.0,0.0)
+
+    if(SNOWFALL_var in df):
+        check(ds.SNOWFALL,0.1,0.0)
 
 def add_variable_2D(ds, var, name, units, long_name):
     """ This function adds missing variables to the DATA class """
@@ -203,8 +169,6 @@
     ds[name].attrs['long_name'] = long_name
     return ds
 
-<<<<<<< HEAD
-=======
 def check(field, max, min):
     '''Check the validity of the input data '''
     if np.nanmax(field) > max or np.nanmin(field) < min:
@@ -212,7 +176,6 @@
 
     if np.isnan((np.min(field.values))):
         print('ERROR this does not work! %s VALUE: %.2f \n' % (str.capitalize(field.name), np.min(field.values)))
->>>>>>> adbd2f6c
 
 if __name__ == "__main__":
     
