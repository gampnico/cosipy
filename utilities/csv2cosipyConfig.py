"""
 This is the configuration (init) file for the utility cs2posipy.
 Please make your changes here.
"""

#------------------------
# Declare variable names 
#------------------------

# Temperature
T_var = 'T2'  

# Relative humidity
RH_var = 'RH2'   

# Wind velocity
U_var = 'U2'     

# Precipitation
RRR_var = 'RRR' 

# Incoming shortwave radiation
G_var = 'G'   

<<<<<<< HEAD
# Incoming longwave radiation
LW_var = ''   

# Pressure
P_var = 'PRES'   

# Cloud cover fraction
N_var = 'N'   

=======
>>>>>>> adbd2f6c
#------------------------
# Radiation module 
#------------------------
radiationModule = True 

# Time zone
timezone_lon = 90.0

# Zenit threshold (>threshold == zenit)
zeni_thld = 86.0

#------------------------
# Interpolation arguments 
#------------------------
stationName = 'Halji'
stationAlt = 5725

lapse_T    = -0.006  # Temp K per  m
lapse_RH   = 0.001  # RH % per  m (0 to 1)
lapse_RRR  = 0.0001   # RRR % per m (0 to 1)<|MERGE_RESOLUTION|>--- conflicted
+++ resolved
@@ -8,32 +8,29 @@
 #------------------------
 
 # Temperature
-T_var = 'T2'  
+T2_var = 'T2'
 
 # Relative humidity
-RH_var = 'RH2'   
+RH2_var = 'RH2'
 
 # Wind velocity
-U_var = 'U2'     
+U2_var = 'U2'
+
+# Incoming shortwave radiation
+G_var = 'G'
+
+# Pressure
+PRES_var = 'PRES'
 
 # Precipitation
-RRR_var = 'RRR' 
-
-# Incoming shortwave radiation
-G_var = 'G'   
-
-<<<<<<< HEAD
-# Incoming longwave radiation
-LW_var = ''   
-
-# Pressure
-P_var = 'PRES'   
+RRR_var = 'RRR'
 
 # Cloud cover fraction
-N_var = 'N'   
+N_var = 'N'
 
-=======
->>>>>>> adbd2f6c
+# Snowfall
+SNOWFALL_var = 'SNOWFALL'
+
 #------------------------
 # Radiation module 
 #------------------------
