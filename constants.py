--- conflicted
+++ resolved
@@ -15,20 +15,6 @@
 temperature_bottom = 268                # Lower boundary condition for inital tempeature profile (K)
 const_init_temp = 0.1                   # constant for init temperature profile used in exponential function (exponential decay)
 
-<<<<<<< HEAD
-snow_ice_threshold = 900.0              # pore close of density [kg m^(-3)]
-threshold_for_snowheight = 800.0        # density threshold when layer is classified as snow
-ice_density = 917.                      # density of ice [kg m^(-3)]
-
-zero_temperature = 273.16               # Kelvin [K]
-water_density = 1000.0                  # density of water [kg m^(-3)]
-liquid_water_fraction = 0.05            # irreducible water content of a snow layer;
-                                        #  fraction of total mass of the layer [%/100]
-percolation_velocity = 0.0006            # percolation velocity for unsaturated layers [m s-1] (0.06 cm s-1)
-                                        # how does it change with density?
-                                        # Martinec, J.: Meltwater percolation through an alpine snowpack, Avalanche
-                                        # Formation, Movement and Effects, Proceedings of the Davos Symposium, 162, 1987.
-=======
 merge_snow_threshold = 0.01             # (m) minimum height of layer, is used if fresh fallen snow is added as a new
                                         # layer or merged to the underlying layer
 
@@ -37,21 +23,17 @@
                                         # is lower than the minimum_snow_height even is merge_new_snow_threshold is greater
 
 density_fresh_snow = 250.               # density of freshly fallen snow [kg m-3]
->>>>>>> fe3da0de
 
 albedo_fresh_snow = 0.90                # albedo of fresh snow [-] (Moelg etal. 2012, TC)
 albedo_firn = 0.55                      # albedo of firn [-] (Moelg etal. 2012, TC)
 albedo_ice = 0.3                        # albedo of ice [-] (Moelg etal. 2012, TC)
-albedo_mod_snow_aging = 22               # effect of ageing on snow albedo [days] (Moelg etal. 2012, TC)
-albedo_mod_snow_depth = 2               # effect of snow depth on albedo [cm] (Moelg etal. 2012, TC)
+albedo_mod_snow_aging = 6               # effect of ageing on snow albedo [days] (Moelg etal. 2012, TC)
+albedo_mod_snow_depth = 8               # effect of snow depth on albedo [cm] (Moelg etal. 2012, TC)
 roughness_fresh_snow = 0.24             # surface roughness length for fresh snow [mm] (Moelg etal. 2012, TC)
 roughness_ice = 1.7                     # surface roughness length for ice [mm] (Moelg etal. 2012, TC)
 roughness_firn = 4.0                    # surface roughness length for aged snow [mm] (Moelg etal. 2012, TC)
 aging_factor_roughness = 0.0026         # effect of ageing on roughness lenght (hours) 60 days from 0.24 to 4.0 => 0.0026
 
-<<<<<<< HEAD
-density_fresh_snow = 100.               # density of freshly fallen snow [kg m-3]
-=======
 surface_emission_coeff = 0.97           # surface emision coefficient [-]
 
 snow_ice_threshold = 900.0              # pore close of density [kg m^(-3)]
@@ -65,7 +47,6 @@
                                         # how does it change with density?
                                         # Martinec, J.: Meltwater percolation through an alpine snowpack, Avalanche
                                         # Formation, Movement and Effects, Proceedings of the Davos Symposium, 162, 1987.
->>>>>>> fe3da0de
 
 ' PHYSICAL CONSTANTS '
 
@@ -81,11 +62,6 @@
 water_density = 1000.0                  # density of water [kg m^(-3)]
 ice_density = 917.                      # density of ice [kg m^(-3)]
 
-<<<<<<< HEAD
-
-initial_top_density_snowpack = 400.
-initial_botton_density_snowpack = 600.
-=======
 zero_temperature = 273.16               # Kelvin [K]
 
 ' Densification constants '
@@ -94,4 +70,3 @@
 E0   = 10260                            # activation energy
 E1   = 21400
 R    = 8.3144                           # universal gas constant [J K-1 mol-1]
->>>>>>> fe3da0de
