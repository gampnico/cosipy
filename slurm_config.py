--- conflicted
+++ resolved
@@ -11,11 +11,7 @@
 
 ### example HU Berlin
 name = ''                                   # equivalent to slurm parameter --job-name
-<<<<<<< HEAD
-memory = '3'                              # memory per processes in GB
-=======
 memory = '3'                                # memory per processes in GB
->>>>>>> 72012171
 extra_slurm_parameters = [
                             '--qos=short',                      # Slurm quality of service
                             '--output=Output_test.output',      # Path slurm output file
@@ -26,11 +22,7 @@
 
 
 ### example Universität Erlangen
-<<<<<<< HEAD
-memory = '3'                               # memory per processes in GB
-=======
 memory = '3'                                  # memory per processes in GB
->>>>>>> 72012171
 name = 'Greeland',                            # equivalent to slurm parameter --job-name
 queue = 'work'
 slurm_parameters = ['--nodes=1','--error=slurm.err','--output=slurm.out','--time=04:00:00', '--shebang=/bin/bash -l']