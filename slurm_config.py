--- conflicted
+++ resolved
@@ -15,7 +15,6 @@
 processes = 1             ### 1 process pro core
 memory = '3GB'
 min_slurm_workers = 1     ### minimum jobs
-<<<<<<< HEAD
 max_slurm_workers = 5     ### maximum jobs
 
 ### to use only one node with 20 processes
@@ -31,12 +30,4 @@
                     '--error=error.err',
                     #'--partition=computehm',
 		            '--time=7-00:00:00'
-=======
-max_slurm_workers = 20    ### maximum jobs
-slurm_parameters = ['--qos=', '--job-name="Hintereisfener"','--account=',
-                    '--output=',
-                    '--error=',
-		    '--partition=',
-                    '--time=23:00:00'
->>>>>>> fff5329c
                     ]